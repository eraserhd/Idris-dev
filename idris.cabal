Name:           idris
Version:        0.9.10.1
License:        BSD3
License-file:   LICENSE
Author:         Edwin Brady
Maintainer:     Edwin Brady <eb@cs.st-andrews.ac.uk>
Homepage:       http://www.idris-lang.org/

Stability:      Beta
Category:       Compilers/Interpreters, Dependent Types
Synopsis:       Functional Programming Language with Dependent Types
Description:    Idris is a general purpose language with full dependent types.
                It is compiled, with eager evaluation.
                Dependent types allow types to be predicated on values,
                meaning that some aspects of a program's behaviour can be
                specified precisely in the type. The language is closely
		            related to Epigram and Agda. There is a tutorial at
                <http://www.idris-lang.org/documentation>.
                Features include:
                .
                * Full dependent types with dependent pattern matching
                .
                * where clauses, with rule, simple case expressions,
                  pattern matching let and lambda bindings
                .
                * Type classes, monad comprehensions
                .
                * do notation, idiom brackets, syntactic conveniences for lists,
                  tuples, dependent pairs
                .
                * Totality checking
                .
                * Coinductive types
                .
                * Indentation significant syntax, extensible syntax
                .
                * Tactic based theorem proving (influenced by Coq)
                .
                * Cumulative universes
                .
                * Simple foreign function interface (to C)
                .
                * Hugs style interactive environment

Cabal-Version:  >= 1.6

Build-type:     Custom

Data-files:            jsrts/Runtime-browser.js
                       jsrts/Runtime-common.js
                       jsrts/Runtime-node.js
                       jsrts/jsbn/jsbn.js
                       jsrts/jsbn/LICENSE
                       rts/idris_gc.h
                       rts/idris_gmp.h
                       rts/idris_main.c
                       rts/idris_rts.h
                       rts/idris_stdfgn.h
                       rts/libtest.c

Extra-source-files:
                       Makefile
                       config.mk

                       rts/*.c
                       rts/*.h
                       rts/Makefile

                       libs/Makefile

                       libs/prelude/prelude.ipkg
                       libs/prelude/Prelude/*.idr
                       libs/prelude/Decidable/*.idr
                       libs/prelude/Makefile
                       libs/prelude/*.idr

                       libs/base/base.ipkg
                       libs/base/*.idr
                       libs/base/Control/*.idr
                       libs/base/Control/Monad/*.idr
                       libs/base/Data/*.idr
                       libs/base/Data/Vect/*.idr
                       libs/base/Debug/*.idr
                       libs/base/Decidable/*.idr
                       libs/base/Language/*.idr
                       libs/base/Language/Reflection/*.idr
                       libs/base/Makefile
                       libs/base/Network/*.idr
                       libs/base/System/Concurrency/*.idr
                       libs/base/Syntax/*.idr


                       libs/effects/Makefile
                       libs/effects/effects.ipkg
                       libs/effects/Effect/*.idr
                       libs/effects/*.idr

                       libs/javascript/*.idr
                       libs/javascript/JavaScript/*.idr
                       libs/javascript/Makefile
                       libs/javascript/javascript.ipkg

                       llvm/*.c
                       llvm/Makefile

                       test/Makefile
                       test/runtest.pl
                       test/reg001/run
                       test/reg001/*.idr
                       test/reg001/expected
                       test/reg002/run
                       test/reg002/*.idr
                       test/reg002/expected
                       test/reg003/run
                       test/reg003/*.idr
                       test/reg003/expected
                       test/reg004/run
                       test/reg004/*.idr
                       test/reg004/expected
                       test/reg005/run
                       test/reg005/*.idr
                       test/reg005/expected
                       test/reg006/run
                       test/reg006/*.idr
                       test/reg006/expected
                       test/reg007/run
                       test/reg007/*.lidr
                       test/reg007/expected
                       test/reg008/run
                       test/reg008/*.idr
                       test/reg008/expected
                       test/reg009/run
                       test/reg009/*.lidr
                       test/reg009/expected
                       test/reg010/run
                       test/reg010/*.idr
                       test/reg010/expected
                       test/reg011/run
                       test/reg011/*.idr
                       test/reg011/expected
                       test/reg012/run
                       test/reg012/*.lidr
                       test/reg012/expected
                       test/reg013/run
                       test/reg013/*.idr
                       test/reg013/expected
                       test/reg014/run
                       test/reg014/*.idr
                       test/reg014/expected
                       test/reg015/run
                       test/reg015/*.idr
                       test/reg015/expected
                       test/reg016/run
                       test/reg016/*.idr
                       test/reg016/expected
                       test/reg017/run
                       test/reg017/*.idr
                       test/reg017/expected
                       test/reg018/run
                       test/reg018/*.idr
                       test/reg018/expected
                       test/reg019/run
                       test/reg019/*.idr
                       test/reg019/expected
                       test/reg020/run
                       test/reg020/*.idr
                       test/reg020/expected
                       test/reg021/run
                       test/reg021/*.idr
                       test/reg021/expected
                       test/reg022/run
                       test/reg022/*.idr
                       test/reg022/expected
                       test/reg023/run
                       test/reg023/*.idr
                       test/reg023/expected
                       test/reg024/run
                       test/reg024/*.idr
                       test/reg024/expected
                       test/reg025/run
                       test/reg025/*.idr
                       test/reg025/expected
                       test/reg026/run
                       test/reg026/*.idr
                       test/reg026/expected
                       test/reg027/run
                       test/reg027/*.idr
                       test/reg027/expected
                       test/reg028/run
                       test/reg028/*.idr
                       test/reg028/expected
                       test/reg029/run
                       test/reg029/*.idr
                       test/reg029/expected
                       test/test001/run
                       test/test001/*.idr
                       test/test001/expected
                       test/test002/run
                       test/test002/*.idr
                       test/test002/expected
                       test/test003/run
                       test/test003/*.lidr
                       test/test003/expected
                       test/test004/run
                       test/test004/*.idr
                       test/test004/expected
                       test/test005/run
                       test/test005/*.idr
                       test/test005/expected
                       test/test006/run
                       test/test006/*.idr
                       test/test006/expected
                       test/test007/run
                       test/test007/*.idr
                       test/test007/expected
                       test/test008/run
                       test/test008/*.idr
                       test/test008/expected
                       test/test009/run
                       test/test009/*.idr
                       test/test009/expected
                       test/test010/run
                       test/test010/*.idr
                       test/test010/expected
                       test/test011/run
                       test/test011/*.idr
                       test/test011/expected
                       test/test012/run
                       test/test012/*.idr
                       test/test012/expected
                       test/test013/run
                       test/test013/*.idr
                       test/test013/expected
                       test/test014/run
                       test/test014/*.idr
                       test/test014/test
                       test/test014/expected
                       test/test015/run
                       test/test015/*.idr
                       test/test015/expected
                       test/test016/run
                       test/test016/*.idr
                       test/test016/expected
                       test/test017/run
                       test/test017/*.idr
                       test/test017/expected
                       test/test018/run
                       test/test018/*.idr
                       test/test018/expected
                       test/test019/run
                       test/test019/*.lidr
                       test/test019/expected
                       test/test020/run
                       test/test020/*.idr
                       test/test020/expected
                       test/test021/run
                       test/test021/*.idr
                       test/test021/testFile
                       test/test021/expected
                       test/test022/run
                       test/test022/*.idr
                       test/test022/expected
                       test/test023/run
                       test/test023/*.idr
                       test/test023/expected
                       test/test024/run
                       test/test024/*.idr
                       test/test024/input
                       test/test024/expected
                       test/test025/run
                       test/test025/*.idr
                       test/test025/expected
                       test/test026/run
                       test/test026/*.idr
                       test/test026/input
                       test/test026/theType
                       test/test026/theOtherType
                       test/test026/expected
                       test/test027/run
                       test/test027/*.idr
                       test/test027/expected
                       test/test028/run
                       test/test028/*.idr
                       test/test028/expected
                       test/test029/run
                       test/test029/*.idr
                       test/test029/expected
                       test/test030/run
                       test/test030/*.idr
                       test/test030/expected
                       test/test031/run
                       test/test031/*.idr
                       test/test031/expected
                       test/test032/run
                       test/test032/*.idr
                       test/test032/input
                       test/test032/expected
                       test/test033/run
                       test/test033/*.idr
                       test/test033/expected
                       test/test034/run
                       test/test034/expected
                       test/test035/run
                       test/test035/expected
                       test/test035/*.idr

source-repository head
  type:     git
  location: git://github.com/idris-lang/Idris-dev.git

Flag LLVM
  Description:  Build the LLVM backend
  Default:      False
  manual:       True

Flag FFI
  Description:  Build support for libffi
  Default:      False
  manual:       True

Flag GMP
  Description:  Use GMP for Integers
  Default:      False
  manual:       True

<<<<<<< HEAD
-- This flag determines whether to show Git hashes in version strings
-- Defaults to True because Hackage is a source release
Flag release
  Description:  This is an official release
  Default:      False
  manual:       True
=======
Library
  hs-source-dirs: src
  Exposed-modules:
                  Idris.Core.CaseTree
                , Idris.Core.Constraints
                , Idris.Core.Elaborate
                , Idris.Core.Evaluate
                , Idris.Core.Execute
                , Idris.Core.ProofState
                , Idris.Core.TT
                , Idris.Core.Typecheck
                , Idris.Core.Unify

                , Idris.AbsSyntax
                , Idris.AbsSyntaxTree
                , Idris.CaseSplit
                , Idris.Chaser
                , Idris.Colours
                , Idris.Completion
                , Idris.Coverage
                , Idris.DSL
                , Idris.DataOpts
                , Idris.DeepSeq
                , Idris.Delaborate
                , Idris.Docs
                , Idris.ElabDecls
                , Idris.ElabTerm
                , Idris.Error
                , Idris.Help
                , Idris.IBC
                , Idris.IdeSlave
                , Idris.Imports
                , Idris.Inliner
                , Idris.Parser
                , Idris.ParseHelpers
                , Idris.ParseOps
                , Idris.ParseExpr
                , Idris.ParseData
                , Idris.PartialEval
                , Idris.Primitives
                , Idris.ProofSearch
                , Idris.Prover
                , Idris.Providers
                , Idris.REPL
                , Idris.REPLParser
                , Idris.Transforms
                , Idris.Unlit
                , Idris.UnusedArgs

                , IRTS.BCImp
                , IRTS.Bytecode
                , IRTS.CodegenC
                , IRTS.CodegenCommon
                , IRTS.CodegenJava
                , IRTS.CodegenJavaScript
                , IRTS.Compiler
                , IRTS.Defunctionalise
                , IRTS.DumpBC
                , IRTS.Inliner
                , IRTS.Java.ASTBuilding
                , IRTS.Java.JTypes
                , IRTS.Java.Mangling
                , IRTS.Java.Pom
                , IRTS.Lang
                , IRTS.Simplified
                , IRTS.System

  Other-modules:
                  Util.Pretty
                , Util.System
                , Util.DynamicLinker
                , Util.Net

                , Pkg.Package
                , Pkg.PParser

                -- Auto Generated
                Paths_idris

  Extensions:     MultiParamTypeClasses
                , FunctionalDependencies
                , FlexibleInstances
                , TemplateHaskell

  ghc-prof-options: -auto-all -caf-all
  ghc-options:      -threaded -rtsopts

  if os(linux)
     cpp-options:   -DLINUX
     build-depends: unix
  if os(freebsd)
     cpp-options:   -DFREEBSD
     build-depends: unix
  if os(darwin)
     cpp-options:   -DMACOSX
     build-depends: unix
  if os(windows)
     cpp-options:   -DWINDOWS
     build-depends: Win32
  if flag(LLVM)
     other-modules: IRTS.CodegenLLVM
     cpp-options:   -DIDRIS_LLVM
     build-depends: llvm-general == 3.3.8.*
                  , llvm-general-pure == 3.3.8.*
  else
     other-modules: Util.LLVMStubs
  if flag(FFI)
     build-depends: libffi
     cpp-options:   -DIDRIS_FFI
  if flag(GMP)
     build-depends: libffi
     cpp-options:   -DIDRIS_GMP
>>>>>>> 1f5beb67

Executable idris
  Main-is:        Main.hs
  hs-source-dirs: src
  Other-modules:
                  Idris.Core.CaseTree
                , Idris.Core.Constraints
                , Idris.Core.Elaborate
                , Idris.Core.Evaluate
                , Idris.Core.Execute
                , Idris.Core.ProofState
                , Idris.Core.TT
                , Idris.Core.Typecheck
                , Idris.Core.Unify

                , Idris.AbsSyntax
                , Idris.AbsSyntaxTree
                , Idris.CaseSplit
                , Idris.Chaser
                , Idris.Colours
                , Idris.Completion
                , Idris.Coverage
                , Idris.DSL
                , Idris.DataOpts
                , Idris.DeepSeq
                , Idris.Delaborate
                , Idris.Docs
                , Idris.ElabDecls
                , Idris.ElabTerm
                , Idris.Error
                , Idris.Help
                , Idris.IBC
                , Idris.IdeSlave
                , Idris.Imports
                , Idris.Inliner
                , Idris.Parser
                , Idris.ParseHelpers
                , Idris.ParseOps
                , Idris.ParseExpr
                , Idris.ParseData
                , Idris.PartialEval
                , Idris.Primitives
                , Idris.ProofSearch
                , Idris.Prover
                , Idris.Providers
                , Idris.REPL
                , Idris.REPLParser
                , Idris.Transforms
                , Idris.Unlit
                , Idris.UnusedArgs

                , IRTS.BCImp
                , IRTS.Bytecode
                , IRTS.CodegenC
                , IRTS.CodegenCommon
                , IRTS.CodegenJava
                , IRTS.CodegenJavaScript
                , IRTS.Compiler
                , IRTS.Defunctionalise
                , IRTS.DumpBC
                , IRTS.Inliner
                , IRTS.Java.ASTBuilding
                , IRTS.Java.JTypes
                , IRTS.Java.Mangling
                , IRTS.Java.Pom
                , IRTS.Lang
                , IRTS.Simplified
                , IRTS.System

                , Util.Pretty
                , Util.System
                , Util.DynamicLinker
                , Util.Net

                , Pkg.Package
                , Pkg.PParser

                -- Auto Generated
                Paths_idris

  Build-depends:  base >=4 && <5
                , Cabal
                , ansi-terminal
                , ansi-wl-pprint
                , binary
                , bytestring
                , containers
                , directory
                , directory >= 1.2
                , filepath
                , haskeline >= 0.7
                , language-java >= 0.2.6
                , mtl
                , parsers == 0.9
                , pretty
                , process
                , split
                , text
                , time >= 1.4
                , transformers
                , trifecta == 1.1
                , unordered-containers
                , utf8-string
                , vector
                , vector-binary-instances
                , network
                , xml
                , deepseq

  Extensions:     MultiParamTypeClasses
                , FunctionalDependencies
                , FlexibleInstances
                , TemplateHaskell

  ghc-prof-options: -auto-all -caf-all
  ghc-options:      -threaded -rtsopts

  if os(linux)
     cpp-options:   -DLINUX
     build-depends: unix
  if os(freebsd)
     cpp-options:   -DFREEBSD
     build-depends: unix
  if os(darwin)
     cpp-options:   -DMACOSX
     build-depends: unix
  if os(windows)
     cpp-options:   -DWINDOWS
     build-depends: Win32
  if flag(LLVM)
     other-modules: IRTS.CodegenLLVM
     cpp-options:   -DIDRIS_LLVM
     build-depends: llvm-general == 3.3.8.*
                  , llvm-general-pure == 3.3.8.*
  else
     other-modules: Util.LLVMStubs
  if flag(FFI)
     build-depends: libffi
     cpp-options:   -DIDRIS_FFI
  if flag(GMP)
     build-depends: libffi
     cpp-options:   -DIDRIS_GMP
<|MERGE_RESOLUTION|>--- conflicted
+++ resolved
@@ -323,14 +323,12 @@
   Default:      False
   manual:       True
 
-<<<<<<< HEAD
 -- This flag determines whether to show Git hashes in version strings
 -- Defaults to True because Hackage is a source release
 Flag release
   Description:  This is an official release
   Default:      False
   manual:       True
-=======
 Library
   hs-source-dirs: src
   Exposed-modules:
@@ -443,7 +441,6 @@
   if flag(GMP)
      build-depends: libffi
      cpp-options:   -DIDRIS_GMP
->>>>>>> 1f5beb67
 
 Executable idris
   Main-is:        Main.hs
