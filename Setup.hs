--- conflicted
+++ resolved
@@ -58,21 +58,13 @@
                , "IDRIS=" ++ icmd
                , "RTS=" ++ rtsDir local
                ]
-<<<<<<< HEAD
-         make verbosity
-               [ "-C", "effects", "install"
-               , "TARGET=" ++ idir
-               , "IDRIS=" ++ icmd
-               , "RTS=" ++ rtsDir local
-               ]
-=======
          unless withoutEffects $
            make verbosity
                  [ "-C", "effects", "install"
                  , "TARGET=" ++ idir
                  , "IDRIS=" ++ icmd
+                 , "RTS=" ++ rtsDir local
                  ]
->>>>>>> d1cb783f
          let idirRts = idir </> "rts"
          putStrLn $ "Installing run time system in " ++ idirRts
          make verbosity
@@ -116,19 +108,12 @@
                , "IDRIS=" ++ icmd
                , "RTS=" ++ rtsDir local
                ]
-<<<<<<< HEAD
-         make verbosity
+         unless withoutEffects $
+           make verbosity
                [ "-C", "effects", "check"
                , "IDRIS=" ++ icmd
                , "RTS=" ++ rtsDir local
                ]
-=======
-         unless withoutEffects $
-           make verbosity
-                 [ "-C", "effects", "check"
-                 , "IDRIS=" ++ icmd
-                 ]
->>>>>>> d1cb783f
          make verbosity
                [ "-C", "rts", "check"
                , "IDRIS=" ++ icmd
@@ -195,13 +180,9 @@
               cleanJavaLib verb
         , postBuild = \ _ flags _ lbi -> do
               let verb = S.fromFlag $ S.buildVerbosity flags
-<<<<<<< HEAD
               let distdir = buildDir lbi
               buildRTS distdir verb
-              checkStdLib lbi verb
-=======
               let withoutEffects = noEffectsFlag $ configFlags lbi
               checkStdLib lbi withoutEffects verb
->>>>>>> d1cb783f
               when (javaFlag $ configFlags lbi) (checkJavaLib verb)
         }