{-# LANGUAGE MultiParamTypeClasses, FunctionalDependencies, DeriveFunctor #-}

module Core.TT where

import Control.Monad.State
import Debug.Trace
import qualified Data.Map as Map
import Data.Char
import Data.List
import qualified Data.Binary as B
import Data.Binary hiding (get, put)

import Util.Pretty hiding (Str)

{- The language has:
   * Full dependent types
   * A hierarchy of universes, with cumulativity: Type : Type1, Type1 : Type2, ...
   * Pattern matching letrec binding
   * (primitive types defined externally)

   Some technical stuff:
   * Typechecker is kept as simple as possible 
        - no unification, just a checker for incomplete terms.
   * We have a simple collection of tactics which we use to elaborate source
     programs with implicit syntax into fully explicit terms.
-}

data Option = TTypeInTType
            | CheckConv
  deriving Eq

data FC = FC { fc_fname :: String,
               fc_line :: Int }
    deriving Eq
{-! 
deriving instance Binary FC 
!-}

instance Sized FC where
  size (FC f l) = 1 + length f

instance Show FC where
    show (FC f l) = f ++ ":" ++ show l

data Err = Msg String
         | InternalMsg String
         | CantUnify Bool Term Term Err [(Name, Type)] Int 
              -- Int is 'score' - how much we did unify
              -- Bool indicates recoverability, True indicates more info may make
              -- unification succeed
         | InfiniteUnify Name Term [(Name, Type)]
         | CantConvert Term Term [(Name, Type)]
         | NoSuchVariable Name
         | NoTypeDecl Name
         | NotInjective Term Term Term
         | CantResolve Term
         | CantResolveAlts [String]
         | IncompleteTerm Term
         | UniverseError
         | ProgramLineComment
         | Inaccessible Name
         | NonCollapsiblePostulate Name
         | At FC Err
  deriving Eq

instance Sized Err where
  size (Msg msg) = length msg
  size (InternalMsg msg) = length msg
  size (CantUnify _ left right err _ score) = size left + size right + size err
  size (InfiniteUnify _ right _) = size right
  size (CantConvert left right _) = size left + size right
  size (NoSuchVariable name) = size name
  size (NoTypeDecl name) = size name
  size (NotInjective l c r) = size l + size c + size r
  size (CantResolve trm) = size trm
  size (CantResolveAlts _) = 1
  size (IncompleteTerm trm) = size trm
  size UniverseError = 1
  size ProgramLineComment = 1
  size (At fc err) = size fc + size err
  size (Inaccessible _) = 1

score :: Err -> Int
score (CantUnify _ _ _ m _ s) = s + score m
score (CantResolve _) = 20
score (NoSuchVariable _) = 1000
score _ = 0

instance Show Err where
    show (Msg s) = s
    show (InternalMsg s) = "Internal error: " ++ show s
    show (CantUnify _ l r e sc i) = "CantUnify " ++ show l ++ " " ++ show r ++ " "
                                      ++ show e ++ " in " ++ show sc ++ " " ++ show i
    show (Inaccessible n) = show n ++ " is not an accessible pattern variable"
    show _ = "Error"

instance Pretty Err where
  pretty (Msg m) = text m
  pretty (CantUnify _ l r e _ i) =
    if size l + size r > breakingSize then
      text "Cannot unify" <+> colon $$
        nest nestingSize (pretty l <+> text "and" <+> pretty r) $$
        nest nestingSize (text "where" <+> pretty e <+> text "with" <+> (text . show $ i))
    else
      text "Cannot unify" <+> colon <+> pretty l <+> text "and" <+> pretty r $$
        nest nestingSize (text "where" <+> pretty e <+> text "with" <+> (text . show $ i))
  pretty _ = text "Error"

data TC a = OK a
          | Error Err
  deriving (Eq, Functor)

instance Pretty a => Pretty (TC a) where
  pretty (OK ok) = pretty ok
  pretty (Error err) =
    if size err > breakingSize then
      text "Error" <+> colon $$ (nest nestingSize $ pretty err)
    else
      text "Error" <+> colon <+> pretty err

instance Show a => Show (TC a) where
    show (OK x) = show x
    show (Error str) = "Error: " ++ show str

-- at some point, this instance should also carry type checking options
-- (e.g. Type:Type)

instance Monad TC where
    return = OK 
    x >>= k = case x of 
                OK v -> k v
                Error e -> Error e
    fail e = Error (InternalMsg e)

tfail :: Err -> TC a
tfail e = Error e

trun :: FC -> TC a -> TC a
trun fc (OK a)    = OK a
trun fc (Error e) = Error (At fc e) 

instance MonadPlus TC where
    mzero = fail "Unknown error"
    (OK x) `mplus` _ = OK x
    _ `mplus` (OK y) = OK y
    err `mplus` _    = err

discard :: Monad m => m a -> m ()
discard f = f >> return ()

showSep :: String -> [String] -> String
showSep sep [] = ""
showSep sep [x] = x
showSep sep (x:xs) = x ++ sep ++ showSep sep xs

pmap f (x, y) = (f x, f y)

traceWhen True msg a = trace msg a
traceWhen False _  a = a

-- RAW TERMS ----------------------------------------------------------------

-- Names are hierarchies of strings, describing scope (so no danger of
-- duplicate names, but need to be careful on lookup).
-- Also MN for machine chosen names

data Name = UN String
          | NS Name [String] -- root, namespaces 
          | MN Int String
          | NErased -- name of somethng which is never used in scope
  deriving (Eq, Ord)
{-! 
deriving instance Binary Name 
!-}

instance Sized Name where
  size (UN n)     = 1
  size (NS n els) = 1 + length els
  size (MN i n) = 1
  size NErased = 1

instance Pretty Name where
  pretty (UN n) = text n
  pretty (NS n s) = pretty n
  pretty (MN i s) = lbrace <+> text s <+> (text . show $ i) <+> rbrace

instance Show Name where
    show (UN n) = n
    show (NS n s) = showSep "." (reverse s) ++ "." ++ show n
    show (MN i s) = "{" ++ s ++ show i ++ "}"
    show NErased = "_"

-- Contexts allow us to map names to things. A root name maps to a collection
-- of things in different namespaces with that name.

type Ctxt a = Map.Map Name (Map.Map Name a)
emptyContext = Map.empty

tcname (UN ('@':_)) = True
tcname (NS n _) = tcname n
tcname _ = False

implicitable (NS n _) = implicitable n
implicitable (UN (x:xs)) = isLower x
implicitable _ = False

nsroot (NS n _) = n
nsroot n = n

addDef :: Name -> a -> Ctxt a -> Ctxt a
addDef n v ctxt = case Map.lookup (nsroot n) ctxt of
                        Nothing -> Map.insert (nsroot n) 
                                        (Map.insert n v Map.empty) ctxt
                        Just xs -> Map.insert (nsroot n) 
                                        (Map.insert n v xs) ctxt

{- lookup a name in the context, given an optional namespace.
   The name (n) may itself have a (partial) namespace given.

   Rules for resolution:
    - if an explicit namespace is given, return the names which match it. If none
      match, return all names.
    - if the name has has explicit namespace given, return the names which match it
      and ignore the given namespace.
    - otherwise, return all names.

-}

lookupCtxtName :: Maybe [String] -> Name -> Ctxt a -> [(Name, a)]
lookupCtxtName nspace n ctxt = case Map.lookup (nsroot n) ctxt of
                                  Just xs -> filterNS (Map.toList xs)
                                  Nothing -> []
  where
    filterNS [] = []
    filterNS ((found, v) : xs) 
        | nsmatch n found = (found, v) : filterNS xs
        | otherwise       = filterNS xs

    nsmatch (NS n ns) (NS p ps) = ns `isPrefixOf` ps
    nsmatch (NS _ _)  _         = False
    nsmatch looking   found     = True

lookupCtxt :: Maybe [String] -> Name -> Ctxt a -> [a]
lookupCtxt ns n ctxt = map snd (lookupCtxtName ns n ctxt)

updateDef :: Name -> (a -> a) -> Ctxt a -> Ctxt a
updateDef n f ctxt 
  = let ds = lookupCtxtName Nothing n ctxt in
        foldr (\ (n, t) c -> addDef n (f t) c) ctxt ds  

toAlist :: Ctxt a -> [(Name, a)]
toAlist ctxt = let allns = map snd (Map.toList ctxt) in
                concat (map (Map.toList) allns)

addAlist :: Show a => [(Name, a)] -> Ctxt a -> Ctxt a
addAlist [] ctxt = ctxt
addAlist ((n, tm) : ds) ctxt = addDef n tm (addAlist ds ctxt)

data Const = I Int | BI Integer | Fl Double | Ch Char | Str String 
           | IType | BIType     | FlType    | ChType  | StrType

           | W8 Word8 | W16 Word16
           | W8Type   | W16Type   

           | PtrType | VoidType | Forgot
  deriving (Eq, Ord)
{-! 
deriving instance Binary Const 
!-}

instance Sized Const where
  size _ = 1

instance Pretty Const where
  pretty (I i) = text . show $ i
  pretty (BI i) = text . show $ i
  pretty (Fl f) = text . show $ f
  pretty (Ch c) = text . show $ c
  pretty (Str s) = text s
  pretty IType = text "Int"
  pretty BIType = text "BigInt"
  pretty FlType = text "Float"
  pretty ChType = text "Char"
  pretty StrType = text "String"
  pretty PtrType = text "Ptr"
  pretty VoidType = text "Void"
  pretty Forgot = text "Forgot"
  pretty W8Type = text "Word8"
  pretty W16Type = text "Word16"

data Raw = Var Name
         | RBind Name (Binder Raw) Raw
         | RApp Raw Raw
         | RType
         | RForce Raw
         | RConstant Const
  deriving (Show, Eq)

instance Sized Raw where
  size (Var name) = 1
  size (RBind name bind right) = 1 + size bind + size right
  size (RApp left right) = 1 + size left + size right
  size RType = 1
  size (RForce raw) = 1 + size raw
  size (RConstant const) = size const

instance Pretty Raw where
  pretty = text . show

{-! 
deriving instance Binary Raw 
!-}

data Binder b = Lam   { binderTy  :: b }
              | Pi    { binderTy  :: b }
              | Let   { binderTy  :: b,
                        binderVal :: b }
              | NLet  { binderTy  :: b,
                        binderVal :: b }
              | Hole  { binderTy  :: b}
              | GHole { binderTy  :: b}
              | Guess { binderTy  :: b,
                        binderVal :: b }
              | PVar  { binderTy  :: b }
              | PVTy  { binderTy  :: b }
  deriving (Show, Eq, Ord, Functor)
{-! 
deriving instance Binary Binder 
!-}

instance Sized a => Sized (Binder a) where
  size (Lam ty) = 1 + size ty
  size (Pi ty) = 1 + size ty
  size (Let ty val) = 1 + size ty + size val
  size (NLet ty val) = 1 + size ty + size val
  size (Hole ty) = 1 + size ty
  size (GHole ty) = 1 + size ty
  size (Guess ty val) = 1 + size ty + size val
  size (PVar ty) = 1 + size ty
  size (PVTy ty) = 1 + size ty

fmapMB :: Monad m => (a -> m b) -> Binder a -> m (Binder b)
fmapMB f (Let t v)   = liftM2 Let (f t) (f v)
fmapMB f (NLet t v)  = liftM2 NLet (f t) (f v)
fmapMB f (Guess t v) = liftM2 Guess (f t) (f v)
fmapMB f (Lam t)     = liftM Lam (f t)
fmapMB f (Pi t)      = liftM Pi (f t)
fmapMB f (Hole t)    = liftM Hole (f t)
fmapMB f (GHole t)   = liftM GHole (f t)
fmapMB f (PVar t)    = liftM PVar (f t)
fmapMB f (PVTy t)    = liftM PVTy (f t)

raw_apply :: Raw -> [Raw] -> Raw
raw_apply f [] = f
raw_apply f (a : as) = raw_apply (RApp f a) as

raw_unapply :: Raw -> (Raw, [Raw])
raw_unapply t = ua [] t where
    ua args (RApp f a) = ua (a:args) f
    ua args t          = (t, args)

data RawFun = RawFun { rtype :: Raw,
                       rval  :: Raw
                     }
  deriving Show

data RawDatatype = RDatatype Name Raw [(Name, Raw)]
  deriving Show

data RDef = RFunction RawFun
          | RConst Raw
          | RData RawDatatype
  deriving Show

type RProgram = [(Name, RDef)]

-- WELL TYPED TERMS ---------------------------------------------------------

data UExp = UVar Int -- universe variable
          | UVal Int -- explicit universe level
  deriving (Eq, Ord)

instance Sized UExp where
  size _ = 1

-- We assume that universe levels have been checked, so anything external
-- can just have the same universe variable and we won't get any new
-- cycles.

instance Binary UExp where
    put x = return ()
    get = return (UVar (-1))

instance Show UExp where
    show (UVar x) | x < 26 = [toEnum (x + fromEnum 'a')]
                  | otherwise = toEnum ((x `mod` 26) + fromEnum 'a') : show (x `div` 26)
    show (UVal x) = show x
--     show (UMax l r) = "max(" ++ show l ++ ", " ++ show r ++")"

data UConstraint = ULT UExp UExp
                 | ULE UExp UExp
  deriving Eq

instance Show UConstraint where
    show (ULT x y) = show x ++ " < " ++ show y
    show (ULE x y) = show x ++ " <= " ++ show y

type UCs = (Int, [UConstraint])

data NameType = Bound | Ref | DCon Int Int | TCon Int Int
  deriving (Show, Ord)
{-! 
deriving instance Binary NameType 
!-}

instance Sized NameType where
  size _ = 1

instance Pretty NameType where
  pretty = text . show

instance Eq NameType where
    Bound    == Bound    = True
    Ref      == Ref      = True
    DCon _ a == DCon _ b = (a == b) -- ignore tag
    TCon _ a == TCon _ b = (a == b) -- ignore tag
    _        == _        = False

data TT n = P NameType n (TT n) -- embed type
          | V Int 
          | Bind n (Binder (TT n)) (TT n)
          | App (TT n) (TT n) -- function, function type, arg
          | Constant Const
          | Proj (TT n) Int -- argument projection; runtime only
          | Erased
          | Impossible -- special case for totality checking
          | TType UExp
  deriving (Ord, Functor)
{-! 
deriving instance Binary TT 
!-}

class TermSize a where
  termsize :: Name -> a -> Int

instance TermSize a => TermSize [a] where
    termsize n [] = 0
    termsize n (x : xs) = termsize n x + termsize n xs

instance TermSize (TT Name) where
    termsize n (P _ x _) 
       | x == n = 1000000 -- recursive => really big
       | otherwise = 1
    termsize n (V _) = 1
    termsize n (Bind n' (Let t v) sc) 
       = let rn = if n == n' then MN 0 "noname" else n in
             termsize rn v + termsize rn sc
    termsize n (App f a) = termsize n f + termsize n a
    termsize n _ = 1

instance Sized a => Sized (TT a) where
  size (P name n trm) = 1 + size name + size n + size trm
  size (V v) = 1
  size (Bind nm binder bdy) = 1 + size nm + size binder + size bdy
  size (App l r) = 1 + size l + size r
  size (Constant c) = size c
  size Erased = 1
  size (TType u) = 1 + size u

instance Pretty a => Pretty (TT a) where
  pretty _ = text "test"

type EnvTT n = [(n, Binder (TT n))]

data Datatype n = Data { d_typename :: n,
                         d_typetag  :: Int,
                         d_type     :: (TT n),
                         d_cons     :: [(n, TT n)] }
  deriving (Show, Functor, Eq)

instance Eq n => Eq (TT n) where
    (==) (P xt x _)     (P yt y _)     = xt == yt && x == y
    (==) (V x)          (V y)          = x == y
    (==) (Bind _ xb xs) (Bind _ yb ys) = xb == yb && xs == ys
    (==) (App fx ax)    (App fy ay)    = fx == fy && ax == ay
    (==) (TType _)        (TType _)        = True -- deal with constraints later
    (==) (Constant x)   (Constant y)   = x == y
    (==) (Proj x i)     (Proj y j)     = x == y && i == j
    (==) Erased         _              = True
    (==) _              Erased         = True
    (==) _              _              = False

-- A few handy operations on well typed terms:

isInjective :: TT n -> Bool
isInjective (P (DCon _ _) _ _) = True
isInjective (P (TCon _ _) _ _) = True
isInjective (Constant _)       = True
isInjective (TType x)            = True
isInjective (Bind _ (Pi _) sc) = True
isInjective (App f a)          = isInjective f
isInjective _                  = False

-- Count the number of instances of a de Bruijn index in a term
vinstances :: Int -> TT n -> Int
vinstances i (V x) | i == x = 1
vinstances i (App f a) = vinstances i f + vinstances i a
vinstances i (Bind x b sc) = instancesB b + vinstances (i + 1) sc 
  where instancesB (Let t v) = vinstances i v
        instancesB _ = 0
vinstances i t = 0

instantiate :: TT n -> TT n -> TT n
instantiate e = subst 0 where
    subst i (V x) | i == x = e
    subst i (Bind x b sc) = Bind x (fmap (subst i) b) (subst (i+1) sc)
    subst i (App f a) = App (subst i f) (subst i a)
    subst i (Proj x idx) = Proj (subst i x) idx 
    subst i t = t

pToV :: Eq n => n -> TT n -> TT n
pToV n = pToV' n 0
pToV' n i (P _ x _) | n == x = V i
pToV' n i (Bind x b sc)
-- We can assume the inner scope has been pToVed already, so continue to
-- resolve names from the *outer* scope which may happen to have the same id.
--                 | n == x    = Bind x (fmap (pToV' n i) b) sc
     | otherwise = Bind x (fmap (pToV' n i) b) (pToV' n (i+1) sc)
pToV' n i (App f a) = App (pToV' n i f) (pToV' n i a)
pToV' n i (Proj t idx) = Proj (pToV' n i t) idx
pToV' n i t = t

-- Convert several names. First in the list comes out as V 0
pToVs :: Eq n => [n] -> TT n -> TT n
pToVs ns tm = pToVs' ns tm 0 where
    pToVs' []     tm i = tm
    pToVs' (n:ns) tm i = pToV' n i (pToVs' ns tm (i+1))

vToP :: TT n -> TT n
vToP = vToP' [] where
    vToP' env (V i) = let (n, b) = (env !! i) in
                          P Bound n (binderTy b)
    vToP' env (Bind n b sc) = let b' = fmap (vToP' env) b in
                                  Bind n b' (vToP' ((n, b'):env) sc)
    vToP' env (App f a) = App (vToP' env f) (vToP' env a)
    vToP' env t = t

finalise :: Eq n => TT n -> TT n
finalise (Bind x b sc) = Bind x (fmap finalise b) (pToV x (finalise sc))
finalise (App f a) = App (finalise f) (finalise a)
finalise t = t

subst :: Eq n => n -> TT n -> TT n -> TT n
subst n v tm = instantiate v (pToV n tm)

substNames :: Eq n => [(n, TT n)] -> TT n -> TT n
substNames []             t = t
substNames ((n, tm) : xs) t = subst n tm (substNames xs t)

-- Returns true if V 0 and bound name n do not occur in the term

noOccurrence :: Eq n => n -> TT n -> Bool
noOccurrence n t = no' 0 t
  where
    no' i (V x) = not (i == x)
    no' i (P Bound x _) = not (n == x)
    no' i (Bind n b sc) = noB' i b && no' (i+1) sc
       where noB' i (Let t v) = no' i t && no' i v
             noB' i (Guess t v) = no' i t && no' i v
             noB' i b = no' i (binderTy b)
    no' i (App f a) = no' i f && no' i a
    no' i (Proj x _) = no' i x
    no' i _ = True

-- Returns all names used free in the term

freeNames :: Eq n => TT n -> [n]
freeNames (P _ n _) = [n]
freeNames (Bind n (Let t v) sc) = nub $ freeNames v ++ (freeNames sc \\ [n])
                                        ++ freeNames t
freeNames (Bind n b sc) = nub $ freeNames (binderTy b) ++ (freeNames sc \\ [n])
freeNames (App f a) = nub $ freeNames f ++ freeNames a
freeNames (Proj x i) = nub $ freeNames x
freeNames _ = []

-- Return the arity of a (normalised) type

arity :: TT n -> Int
arity (Bind n (Pi t) sc) = 1 + arity sc
arity _ = 0

-- deconstruct an application; returns the function and a list of arguments

unApply :: TT n -> (TT n, [TT n])
unApply t = ua [] t where
    ua args (App f a) = ua (a:args) f
    ua args t         = (t, args)

mkApp :: TT n -> [TT n] -> TT n
mkApp f [] = f
mkApp f (a:as) = mkApp (App f a) as

forget :: TT Name -> Raw
forget tm = fe [] tm
  where
    fe env (P _ n _) = Var n
    fe env (V i)     = Var (env !! i)
    fe env (Bind n b sc) = RBind n (fmap (fe env) b) 
                                   (fe (n:env) sc)
    fe env (App f a) = RApp (fe env f) (fe env a)
    fe env (Constant c) 
                     = RConstant c
    fe env (TType i)   = RType
    fe env Erased    = RConstant Forgot 
    
bindAll :: [(n, Binder (TT n))] -> TT n -> TT n 
bindAll [] t =t
bindAll ((n, b) : bs) t = Bind n b (bindAll bs t)

bindTyArgs :: (TT n -> Binder (TT n)) -> [(n, TT n)] -> TT n -> TT n
bindTyArgs b xs = bindAll (map (\ (n, ty) -> (n, b ty)) xs)

getArgTys :: TT n -> [(n, TT n)]
getArgTys (Bind n (Pi t) sc) = (n, t) : getArgTys sc
getArgTys _ = []

getRetTy :: TT n -> TT n
getRetTy (Bind n (PVar _) sc) = getRetTy sc
getRetTy (Bind n (PVTy _) sc) = getRetTy sc
getRetTy (Bind n (Pi _) sc)   = getRetTy sc
getRetTy sc = sc

uniqueName :: Name -> [Name] -> Name
uniqueName n hs | n `elem` hs = uniqueName (nextName n) hs
                | otherwise   = n

uniqueBinders :: [Name] -> TT Name -> TT Name
uniqueBinders ns (Bind n b sc)
    = let n' = uniqueName n ns in
          Bind n' (fmap (uniqueBinders (n':ns)) b) (uniqueBinders ns sc)
uniqueBinders ns (App f a) = App (uniqueBinders ns f) (uniqueBinders ns a)
uniqueBinders ns t = t
  

nextName (NS x s)    = NS (nextName x) s
nextName (MN i n)    = MN (i+1) n
nextName (UN x) = let (num', nm') = span isDigit (reverse x)
                      nm = reverse nm'
                      num = readN (reverse num') in
                          UN (nm ++ show (num+1))
  where
    readN "" = 0
    readN x  = read x

type Term = TT Name
type Type = Term

type Env  = EnvTT Name

-- an environment with de Bruijn indices 'normalised' so that they all refer to
-- this environment

newtype WkEnvTT n = Wk (EnvTT n)
type WkEnv = WkEnvTT Name

instance (Eq n, Show n) => Show (TT n) where
    show t = showEnv [] t

instance Show Const where
    show (I i) = show i
    show (BI i) = show i ++ "L"
    show (Fl f) = show f
    show (Ch c) = show c
    show (Str s) = show s
    show (W8 x) = show x
    show (W16 x) = show x
    show IType = "Int"
    show BIType = "Integer"
    show FlType = "Float"
    show ChType = "Char"
    show StrType = "String"
    show PtrType = "Ptr"
    show W8Type = "Word8"
    show W16Type = "Word16"
    show VoidType = "Void"

showEnv env t = showEnv' env t False
showEnvDbg env t = showEnv' env t True

prettyEnv env t = prettyEnv' env t False
  where
    prettyEnv' env t dbg = prettySe 10 env t dbg

    bracket outer inner p
      | inner > outer = lparen <> p <> rparen
      | otherwise     = p

    prettySe p env (P nt n t) debug =
      pretty n <+> 
        if debug then
          lbrack <+> pretty nt <+> colon <+> prettySe 10 env t debug <+> rbrack
        else
          empty
    prettySe p env (V i) debug
      | i < length env =
        if debug then
          text . show . fst $ env!!i
        else
          lbrack <+> text (show i) <+> rbrack
      | otherwise      = text "unbound" <+> text (show i) <+> text "!"
    prettySe p env (Bind n b@(Pi t) sc) debug
      | noOccurrence n sc && not debug =
          bracket p 2 $ prettySb env n b debug <> prettySe 10 ((n, b):env) sc debug
    prettySe p env (Bind n b sc) debug =
      bracket p 2 $ prettySb env n b debug <> prettySe 10 ((n, b):env) sc debug
    prettySe p env (App f a) debug =
      bracket p 1 $ prettySe 1 env f debug <+> prettySe 0 env a debug
    prettySe p env (Proj x i) debug =
      prettySe 1 env x debug <+> text ("!" ++ show i)
    prettySe p env (Constant c) debug = pretty c
    prettySe p env Erased debug = text "[_]"
<<<<<<< HEAD
    prettySe p env (Set i) debug = text "Type" <+> (text . show $ i)
=======
    prettySe p env (TType i) debug = text "Type" <+> (text . show $ i)
>>>>>>> dd5001f2

    prettySb env n (Lam t) = prettyB env "λ" "=>" n t
    prettySb env n (Hole t) = prettyB env "?defer" "." n t
    prettySb env n (Pi t) = prettyB env "(" ") ->" n t
    prettySb env n (PVar t) = prettyB env "pat" "." n t
    prettySb env n (PVTy t) = prettyB env "pty" "." n t
    prettySb env n (Let t v) = prettyBv env "let" "in" n t v
    prettySb env n (Guess t v) = prettyBv env "??" "in" n t v

    prettyB env op sc n t debug =
      text op <> pretty n <+> colon <+> prettySe 10 env t debug <> text sc

    prettyBv env op sc n t v debug =
      text op <> pretty n <+> colon <+> prettySe 10 env t debug <+> text "=" <+>
        prettySe 10 env v debug <> text sc
          

showEnv' env t dbg = se 10 env t where
    se p env (P nt n t) = show n 
                            ++ if dbg then "{" ++ show nt ++ " : " ++ se 10 env t ++ "}" else ""
    se p env (V i) | i < length env = (show $ fst $ env!!i) ++
                                      if dbg then "{" ++ show i ++ "}" else ""
                   | otherwise = "!!V " ++ show i ++ "!!"
    se p env (Bind n b@(Pi t) sc)  
        | noOccurrence n sc && not dbg = bracket p 2 $ se 1 env t ++ " -> " ++ se 10 ((n,b):env) sc
    se p env (Bind n b sc) = bracket p 2 $ sb env n b ++ se 10 ((n,b):env) sc
    se p env (App f a) = bracket p 1 $ se 1 env f ++ " " ++ se 0 env a
    se p env (Proj x i) = se 1 env x ++ "!" ++ show i
    se p env (Constant c) = show c
    se p env Erased = "[__]"
    se p env Impossible = "[impossible]"
<<<<<<< HEAD
    se p env (Set i) = "Type " ++ show i
=======
    se p env (TType i) = "Type " ++ show i
>>>>>>> dd5001f2

    sb env n (Lam t)  = showb env "\\ " " => " n t
    sb env n (Hole t) = showb env "? " ". " n t
    sb env n (GHole t) = showb env "?defer " ". " n t
    sb env n (Pi t)   = showb env "(" ") -> " n t
    sb env n (PVar t) = showb env "pat " ". " n t
    sb env n (PVTy t) = showb env "pty " ". " n t
    sb env n (Let t v)   = showbv env "let " " in " n t v
    sb env n (Guess t v) = showbv env "?? " " in " n t v

    showb env op sc n t    = op ++ show n ++ " : " ++ se 10 env t ++ sc
    showbv env op sc n t v = op ++ show n ++ " : " ++ se 10 env t ++ " = " ++ 
                             se 10 env v ++ sc 

    bracket outer inner str | inner > outer = "(" ++ str ++ ")"
                            | otherwise = str

-- Check whether a term has any holes in it - impure if so

pureTerm :: TT n -> Bool
pureTerm (App f a) = pureTerm f && pureTerm a
pureTerm (Bind n b sc) = pureBinder b && pureTerm sc where
    pureBinder (Hole _) = False
    pureBinder (Guess _ _) = False
    pureBinder (Let t v) = pureTerm t && pureTerm v
    pureBinder t = pureTerm (binderTy t)
pureTerm _ = True

-- weaken a term by adding i to each de Bruijn index (i.e. lift it over i bindings)

weakenTm :: Int -> TT n -> TT n
weakenTm i t = wk i 0 t
  where wk i min (V x) | x >= min = V (i + x)
        wk i m (App f a)     = App (wk i m f) (wk i m a)
        wk i m (Bind x b sc) = Bind x (wkb i m b) (wk i (m + 1) sc)
        wk i m t = t
        wkb i m t           = fmap (wk i m) t

-- weaken an environment so that all the de Bruijn indices are correct according
-- to the latest bound variable

weakenEnv :: EnvTT n -> EnvTT n
weakenEnv env = wk (length env - 1) env
  where wk i [] = []
        wk i ((n, b) : bs) = (n, weakenTmB i b) : wk (i - 1) bs
        weakenTmB i (Let   t v) = Let (weakenTm i t) (weakenTm i v)
        weakenTmB i (Guess t v) = Guess (weakenTm i t) (weakenTm i v)
        weakenTmB i t           = t { binderTy = weakenTm i (binderTy t) }

weakenTmEnv :: Int -> EnvTT n -> EnvTT n
weakenTmEnv i = map (\ (n, b) -> (n, fmap (weakenTm i) b))

orderPats :: Term -> Term
orderPats tm = op [] tm
  where
    op ps (Bind n (PVar t) sc) = op ((n, PVar t) : ps) sc
    op ps (Bind n (Hole t) sc) = op ((n, Hole t) : ps) sc
    op ps sc = bindAll (map (\ (n, t) -> (n, t)) (sortP ps)) sc 

    sortP ps = pick [] (reverse ps)

    namesIn (P _ n _) = [n]
    namesIn (Bind n b t) = nub $ nb b ++ (namesIn t \\ [n])
      where nb (Let   t v) = nub (namesIn t) ++ nub (namesIn v)
            nb (Guess t v) = nub (namesIn t) ++ nub (namesIn v)
            nb t = namesIn (binderTy t)
    namesIn (App f a) = nub (namesIn f ++ namesIn a)
    namesIn _ = []

    pick acc [] = reverse acc
    pick acc ((n, t) : ps) = pick (insert n t acc) ps

    insert n t [] = [(n, t)]
    insert n t ((n',t') : ps)
        | n `elem` (namesIn (binderTy t') ++ 
                      concatMap namesIn (map (binderTy . snd) ps))
            = (n', t') : insert n t ps
        | otherwise = (n,t):(n',t'):ps
<|MERGE_RESOLUTION|>--- conflicted
+++ resolved
@@ -719,11 +719,7 @@
       prettySe 1 env x debug <+> text ("!" ++ show i)
     prettySe p env (Constant c) debug = pretty c
     prettySe p env Erased debug = text "[_]"
-<<<<<<< HEAD
-    prettySe p env (Set i) debug = text "Type" <+> (text . show $ i)
-=======
     prettySe p env (TType i) debug = text "Type" <+> (text . show $ i)
->>>>>>> dd5001f2
 
     prettySb env n (Lam t) = prettyB env "λ" "=>" n t
     prettySb env n (Hole t) = prettyB env "?defer" "." n t
@@ -755,11 +751,7 @@
     se p env (Constant c) = show c
     se p env Erased = "[__]"
     se p env Impossible = "[impossible]"
-<<<<<<< HEAD
-    se p env (Set i) = "Type " ++ show i
-=======
     se p env (TType i) = "Type " ++ show i
->>>>>>> dd5001f2
 
     sb env n (Lam t)  = showb env "\\ " " => " n t
     sb env n (Hole t) = showb env "? " ". " n t
