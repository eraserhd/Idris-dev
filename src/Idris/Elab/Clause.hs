--- conflicted
+++ resolved
@@ -461,58 +461,10 @@
                        OK _ -> return True
                        err -> return False
             -- if it's a recoverable error, the case may become possible
-<<<<<<< HEAD
             Error err -> if tcgen then return (recoverableCoverage ctxt err)
                                   else return (validCoverageCase ctxt err ||
                                                  recoverableCoverage ctxt err)
-=======
-            Error err -> if tcgen then return (recoverable ctxt err)
-                                  else return (validCase ctxt err ||
-                                                 recoverable ctxt err)
-    where validCase ctxt (CantUnify _ (topx, _) (topy, _) e _ _)
-              = let topx' = normalise ctxt [] topx
-                    topy' = normalise ctxt [] topy in
-                    not (sameFam topx' topy' || not (validCase ctxt e))
-          validCase ctxt (CantConvert _ _ _) = False
-          validCase ctxt (At _ e) = validCase ctxt e
-          validCase ctxt (Elaborating _ _ e) = validCase ctxt e
-          validCase ctxt (ElaboratingArg _ _ _ e) = validCase ctxt e
-          validCase ctxt _ = True
-
-          recoverable ctxt (CantUnify r (topx, _) (topy, _) e _ _)
-              = let topx' = normalise ctxt [] topx
-                    topy' = normalise ctxt [] topy in
-                    checkRec topx' topy'
-          recoverable ctxt (At _ e) = recoverable ctxt e
-          recoverable ctxt (Elaborating _ _ e) = recoverable ctxt e
-          recoverable ctxt (ElaboratingArg _ _ _ e) = recoverable ctxt e
-          recoverable _ _ = False
-
-          sameFam topx topy
-              = case (unApply topx, unApply topy) of
-                     ((P _ x _, _), (P _ y _, _)) -> x == y
-                     _ -> False
-
-          -- different notion of recoverable than in unification, since we
-          -- have no metavars -- just looking to see if a constructor is failing
-          -- to unify with a function that may be reduced later
-
-          checkRec (App _ f a) p@(P _ _ _) = checkRec f p
-          checkRec p@(P _ _ _) (App _ f a) = checkRec p f
-          checkRec fa@(App _ _ _) fa'@(App _ _ _)
-              | (f, as) <- unApply fa,
-                (f', as') <- unApply fa'
-                   = if (length as /= length as')
-                        then checkRec f f'
-                        else checkRec f f' && and (zipWith checkRec as as')
-          checkRec (P xt x _) (P yt y _) = x == y || ntRec xt yt
-          checkRec _ _ = False
-
-          ntRec x y | Ref <- x = True
-                    | Ref <- y = True
-                    | (Bound, Bound) <- (x, y) = True
-                    | otherwise = False -- name is different, unrecoverable
->>>>>>> 5269289f
+
 
 propagateParams :: IState -> [Name] -> Type -> PTerm -> PTerm
 propagateParams i ps t tm@(PApp _ (PRef fc n) args)
