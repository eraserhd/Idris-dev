--- conflicted
+++ resolved
@@ -141,15 +141,11 @@
     idris_colourRepl :: Bool,
     idris_colourTheme :: ColourTheme,
     idris_outh :: Handle,
-<<<<<<< HEAD
     idris_errorhandlers :: [Name], -- ^ Global error handlers
     idris_nameIdx :: (Int, Ctxt (Int, Name)),
-    idris_function_errorhandlers :: Ctxt (M.Map Name (S.Set Name)) -- ^ Specific error handlers
-=======
-    idris_errorhandlers :: [Name],
-    idris_nameIdx :: (Int, Ctxt (Int, Name)),
+    idris_function_errorhandlers :: Ctxt (M.Map Name (S.Set Name)), -- ^ Specific error handlers
     module_aliases :: M.Map [T.Text] [T.Text]
->>>>>>> 3e07c44f
+
    }
 
 data SizeChange = Smaller | Same | Bigger | Unknown
@@ -218,11 +214,7 @@
                    emptyContext
                    [] [] defaultOpts 6 [] [] [] [] [] [] [] [] [] [] [] [] []
                    [] Nothing Nothing [] [] [] Hidden False [] Nothing [] [] RawOutput
-<<<<<<< HEAD
-                   True defaultTheme stdout [] (0, emptyContext) emptyContext
-=======
-                   True defaultTheme stdout [] (0, emptyContext) M.empty
->>>>>>> 3e07c44f
+                   True defaultTheme stdout [] (0, emptyContext) emptyContext M.empty
 
 -- | The monad for the main REPL - reading and processing files and updating
 -- global state (hence the IO inner monad).
