{-# LANGUAGE MultiParamTypeClasses, FlexibleInstances, DeriveFunctor,
             DeriveDataTypeable, TypeSynonymInstances, PatternGuards #-}

module Idris.AbsSyntaxTree where

import Idris.Core.TT
import Idris.Core.Evaluate
import Idris.Core.Elaborate hiding (Tactic(..))
import Idris.Core.Typecheck
import Idris.Docstrings
import IRTS.Lang
import IRTS.CodegenCommon
import Util.Pretty
import Util.DynamicLinker

import Idris.Colours

import System.Console.Haskeline
import System.IO

import Prelude hiding ((<$>))

import Control.Applicative ((<|>))

import Control.Monad.Trans.State.Strict
import Control.Monad.Trans.Except
import qualified Control.Monad.Trans.Class as Trans (lift)

import Data.Data (Data)
import Data.Function (on)
import Data.Generics.Uniplate.Data (universe)
import Data.List hiding (group)
import Data.Char
import qualified Data.Map.Strict as M
import qualified Data.Text as T
import Data.Either
import qualified Data.Set as S
import Data.Word (Word)
import Data.Maybe (fromMaybe, mapMaybe, maybeToList)
import Data.Traversable (Traversable)
import Data.Typeable
import Data.Foldable (Foldable)

import Debug.Trace

import Text.PrettyPrint.Annotated.Leijen

data ElabWhat = ETypes | EDefns | EAll
  deriving (Show, Eq)

-- Data to pass to recursively called elaborators; e.g. for where blocks,
-- paramaterised declarations, etc.

-- rec_elabDecl is used to pass the top level elaborator into other elaborators,
-- so that we can have mutually recursive elaborators in separate modules without
-- having to muck about with cyclic modules.
data ElabInfo = EInfo { params :: [(Name, PTerm)],
                        inblock :: Ctxt [Name], -- names in the block, and their params
                        liftname :: Name -> Name,
                        namespace :: Maybe [String],
                        elabFC :: Maybe FC,
                        rec_elabDecl :: ElabWhat -> ElabInfo -> PDecl ->
                                        Idris () }

toplevel :: ElabInfo
toplevel = EInfo [] emptyContext id Nothing Nothing (\_ _ _ -> fail "Not implemented")

eInfoNames :: ElabInfo -> [Name]
eInfoNames info = map fst (params info) ++ M.keys (inblock info)

data IOption = IOption { opt_logLevel     :: Int,
                         opt_typecase     :: Bool,
                         opt_typeintype   :: Bool,
                         opt_coverage     :: Bool,
                         opt_showimp      :: Bool, -- ^^ show implicits
                         opt_errContext   :: Bool,
                         opt_repl         :: Bool,
                         opt_verbose      :: Bool,
                         opt_nobanner     :: Bool,
                         opt_quiet        :: Bool,
                         opt_codegen      :: Codegen,
                         opt_outputTy     :: OutputType,
                         opt_ibcsubdir    :: FilePath,
                         opt_importdirs   :: [FilePath],
                         opt_triple       :: String,
                         opt_cpu          :: String,
                         opt_cmdline      :: [Opt], -- remember whole command line
                         opt_origerr      :: Bool,
                         opt_autoSolve    :: Bool, -- ^ automatically apply "solve" tactic in prover
                         opt_autoImport   :: [FilePath], -- ^ e.g. Builtins+Prelude
                         opt_optimise     :: [Optimisation]
                       }
    deriving (Show, Eq)

defaultOpts = IOption { opt_logLevel   = 0
                      , opt_typecase   = False
                      , opt_typeintype = False
                      , opt_coverage   = True
                      , opt_showimp    = False
                      , opt_errContext = False
                      , opt_repl       = True
                      , opt_verbose    = True
                      , opt_nobanner   = False
                      , opt_quiet      = False
                      , opt_codegen    = Via "c"
                      , opt_outputTy   = Executable
                      , opt_ibcsubdir  = ""
                      , opt_importdirs = []
                      , opt_triple     = ""
                      , opt_cpu        = ""
                      , opt_cmdline    = []
                      , opt_origerr    = False
                      , opt_autoSolve  = True
                      , opt_autoImport = []
                      , opt_optimise   = defaultOptimise
                      }

data PPOption = PPOption {
    ppopt_impl :: Bool -- ^^ whether to show implicits
} deriving (Show)

data Optimisation = PETransform -- partial eval and associated transforms
  deriving (Show, Eq)

defaultOptimise = [PETransform]

-- | Pretty printing options with default verbosity.
defaultPPOption :: PPOption
defaultPPOption = PPOption { ppopt_impl = False }

-- | Pretty printing options with the most verbosity.
verbosePPOption :: PPOption
verbosePPOption = PPOption { ppopt_impl = True }

-- | Get pretty printing options from the big options record.
ppOption :: IOption -> PPOption
ppOption opt = PPOption {
    ppopt_impl = opt_showimp opt
}

-- | Get pretty printing options from an idris state record.
ppOptionIst :: IState -> PPOption
ppOptionIst = ppOption . idris_options

data LanguageExt = TypeProviders | ErrorReflection deriving (Show, Eq, Read, Ord)

-- | The output mode in use
data OutputMode = RawOutput Handle -- ^ Print user output directly to the handle
                | IdeMode Integer Handle -- ^ Send IDE output for some request ID to the handle
                deriving Show

-- | How wide is the console?
data ConsoleWidth = InfinitelyWide -- ^ Have pretty-printer assume that lines should not be broken
                  | ColsWide Int -- ^ Manually specified - must be positive
                  | AutomaticWidth -- ^ Attempt to determine width, or 80 otherwise
   deriving (Show, Eq)


-- | The global state used in the Idris monad
data IState = IState {
    tt_ctxt :: Context, -- ^ All the currently defined names and their terms
    idris_constraints :: S.Set ConstraintFC,
      -- ^ A list of universe constraints and their corresponding source locations
    idris_infixes :: [FixDecl], -- ^ Currently defined infix operators
    idris_implicits :: Ctxt [PArg],
    idris_statics :: Ctxt [Bool],
    idris_classes :: Ctxt ClassInfo,
    idris_dsls :: Ctxt DSL,
    idris_optimisation :: Ctxt OptInfo,
    idris_datatypes :: Ctxt TypeInfo,
    idris_namehints :: Ctxt [Name],
    idris_patdefs :: Ctxt ([([Name], Term, Term)], [PTerm]), -- not exported
      -- ^ list of lhs/rhs, and a list of missing clauses
    idris_flags :: Ctxt [FnOpt],
    idris_callgraph :: Ctxt CGInfo, -- name, args used in each pos
    idris_calledgraph :: Ctxt [Name],
    idris_docstrings :: Ctxt (Docstring DocTerm, [(Name, Docstring DocTerm)]),
    idris_moduledocs :: Ctxt (Docstring DocTerm),
    -- ^ module documentation is saved in a special MN so the context
    -- mechanism can be used for disambiguation
    idris_tyinfodata :: Ctxt TIData,
    idris_fninfo :: Ctxt FnInfo,
    idris_transforms :: Ctxt [(Term, Term)],
    idris_autohints :: Ctxt [Name],
    idris_totcheck :: [(FC, Name)], -- names to check totality on
    idris_defertotcheck :: [(FC, Name)], -- names to check at the end
    idris_totcheckfail :: [(FC, String)],
    idris_options :: IOption,
    idris_name :: Int,
    idris_lineapps :: [((FilePath, Int), PTerm)],
          -- ^ Full application LHS on source line
    idris_metavars :: [(Name, (Maybe Name, Int, Bool))],
    -- ^ The currently defined but not proven metavariables. The Int
    -- is the number of vars to display as a context, the Maybe Name
    -- is its top-level function, and the Bool is whether :p is
    -- allowed
    idris_coercions :: [Name],
    idris_errRev :: [(Term, Term)],
    syntax_rules :: SyntaxRules,
    syntax_keywords :: [String],
    imported :: [FilePath], -- ^ The imported modules
    idris_scprims :: [(Name, (Int, PrimFn))],
    idris_objs :: [(Codegen, FilePath)],
    idris_libs :: [(Codegen, String)],
    idris_cgflags :: [(Codegen, String)],
    idris_hdrs :: [(Codegen, String)],
    idris_imported :: [(FilePath, Bool)], -- ^ Imported ibc file names, whether public
    proof_list :: [(Name, [String])],
    errSpan :: Maybe FC,
    parserWarnings :: [(FC, Err)],
    lastParse :: Maybe Name,
    indent_stack :: [Int],
    brace_stack :: [Maybe Int],
    lastTokenSpan :: Maybe FC, -- ^ What was the span of the latest token parsed?
    idris_parsedSpan :: Maybe FC,
    hide_list :: [(Name, Maybe Accessibility)],
    default_access :: Accessibility,
    default_total :: Bool,
    ibc_write :: [IBCWrite],
    compiled_so :: Maybe String,
    idris_dynamic_libs :: [DynamicLib],
    idris_language_extensions :: [LanguageExt],
    idris_outputmode :: OutputMode,
    idris_colourRepl :: Bool,
    idris_colourTheme :: ColourTheme,
    idris_errorhandlers :: [Name], -- ^ Global error handlers
    idris_nameIdx :: (Int, Ctxt (Int, Name)),
    idris_function_errorhandlers :: Ctxt (M.Map Name (S.Set Name)), -- ^ Specific error handlers
    module_aliases :: M.Map [T.Text] [T.Text],
    idris_consolewidth :: ConsoleWidth, -- ^ How many chars wide is the console?
    idris_postulates :: S.Set Name,
    idris_externs :: S.Set (Name, Int),
    idris_erasureUsed :: [(Name, Int)], -- ^ Function/constructor name, argument position is used
    idris_whocalls :: Maybe (M.Map Name [Name]),
    idris_callswho :: Maybe (M.Map Name [Name]),
    idris_repl_defs :: [Name], -- ^ List of names that were defined in the repl, and can be re-/un-defined
    elab_stack :: [Name], -- ^ Stack of names currently being elaborated
    idris_symbols :: M.Map Name Name, -- ^ Symbol table (preserves sharing of names)
    idris_exports :: [Name] -- ^ Functions with ExportList
   }

-- Required for parsers library, and therefore trifecta
instance Show IState where
  show = const "{internal state}"

data SizeChange = Smaller | Same | Bigger | Unknown
    deriving (Show, Eq)
{-!
deriving instance Binary SizeChange
deriving instance NFData SizeChange
!-}

type SCGEntry = (Name, [Maybe (Int, SizeChange)])
type UsageReason = (Name, Int)  -- fn_name, its_arg_number

data CGInfo = CGInfo { argsdef :: [Name],
                       calls :: [(Name, [[Name]])],
                       scg :: [SCGEntry],
                       argsused :: [Name],
                       usedpos :: [(Int, [UsageReason])] }
    deriving Show
{-!
deriving instance Binary CGInfo
deriving instance NFData CGInfo
!-}

primDefs = [sUN "unsafePerformPrimIO",
            sUN "mkLazyForeignPrim",
            sUN "mkForeignPrim",
            sUN "void"]

-- information that needs writing for the current module's .ibc file
data IBCWrite = IBCFix FixDecl
              | IBCImp Name
              | IBCStatic Name
              | IBCClass Name
              | IBCInstance Bool Name Name
              | IBCDSL Name
              | IBCData Name
              | IBCOpt Name
              | IBCMetavar Name
              | IBCSyntax Syntax
              | IBCKeyword String
              | IBCImport (Bool, FilePath) -- True = import public
              | IBCImportDir FilePath
              | IBCObj Codegen FilePath
              | IBCLib Codegen String
              | IBCCGFlag Codegen String
              | IBCDyLib String
              | IBCHeader Codegen String
              | IBCAccess Name Accessibility
              | IBCMetaInformation Name MetaInformation
              | IBCTotal Name Totality
              | IBCFlags Name [FnOpt]
              | IBCFnInfo Name FnInfo
              | IBCTrans Name (Term, Term)
              | IBCErrRev (Term, Term)
              | IBCCG Name
              | IBCDoc Name
              | IBCCoercion Name
              | IBCDef Name -- i.e. main context
              | IBCNameHint (Name, Name)
              | IBCLineApp FilePath Int PTerm
              | IBCErrorHandler Name
              | IBCFunctionErrorHandler Name Name Name
              | IBCPostulate Name
              | IBCExtern (Name, Int)
              | IBCTotCheckErr FC String
              | IBCParsedRegion FC
              | IBCModDocs Name -- ^ The name is the special name used to track module docs
              | IBCUsage (Name, Int)
              | IBCExport Name
              | IBCAutoHint Name Name
  deriving Show

-- | The initial state for the compiler
idrisInit :: IState
idrisInit = IState initContext S.empty []
                   emptyContext emptyContext emptyContext emptyContext
                   emptyContext emptyContext emptyContext emptyContext
                   emptyContext emptyContext emptyContext emptyContext
                   emptyContext emptyContext emptyContext emptyContext
                   emptyContext
                   [] [] [] defaultOpts 6 [] [] [] [] emptySyntaxRules [] [] [] [] [] [] []
                   [] [] Nothing [] Nothing [] [] Nothing Nothing [] Hidden False [] Nothing [] []
                   (RawOutput stdout) True defaultTheme [] (0, emptyContext) emptyContext M.empty
                   AutomaticWidth S.empty S.empty [] Nothing Nothing [] [] M.empty []

-- | The monad for the main REPL - reading and processing files and updating
-- global state (hence the IO inner monad).
--type Idris = WriterT [Either String (IO ())] (State IState a))
type Idris = StateT IState (ExceptT Err IO)

catchError :: Idris a -> (Err -> Idris a) -> Idris a
catchError = liftCatch catchE

throwError :: Err -> Idris a
throwError = Trans.lift . throwE

-- Commands in the REPL

data Codegen = Via String
--              | ViaC
--              | ViaJava
--              | ViaNode
--              | ViaJavaScript
--              | ViaLLVM
             | Bytecode
    deriving (Show, Eq)
{-!
deriving instance NFData Codegen
!-}

data HowMuchDocs = FullDocs | OverviewDocs

-- | REPL commands
data Command = Quit
             | Help
             | Eval PTerm
             | NewDefn [PDecl] -- ^ Each 'PDecl' should be either a type declaration (at most one) or a clause defining the same name.
             | Undefine [Name]
             | Check PTerm
             | Core PTerm
             | DocStr (Either Name Const) HowMuchDocs
             | TotCheck Name
             | Reload
             | Load FilePath (Maybe Int) -- up to maximum line number
             | ChangeDirectory FilePath
             | ModImport String
             | Edit
             | Compile Codegen String
             | Execute PTerm
             | ExecVal PTerm
             | Metavars
             | Prove Name
             | AddProof (Maybe Name)
             | RmProof Name
             | ShowProof Name
             | Proofs
             | Universes
             | LogLvl Int
             | Spec PTerm
             | HNF PTerm
             | TestInline PTerm
             | Defn Name
             | Missing Name
             | DynamicLink FilePath
             | ListDynamic
             | Pattelab PTerm
             | Search [String] PTerm
             | CaseSplitAt Bool Int Name
             | AddClauseFrom Bool Int Name
             | AddProofClauseFrom Bool Int Name
             | AddMissing Bool Int Name
             | MakeWith Bool Int Name
             | MakeLemma Bool Int Name
             | DoProofSearch Bool Bool Int Name [Name]
               -- ^ the first bool is whether to update,
               -- the second is whether to search recursively (i.e. for the arguments)
             | SetOpt Opt
             | UnsetOpt Opt
             | NOP
             | SetColour ColourType IdrisColour
             | ColourOn
             | ColourOff
             | ListErrorHandlers
             | SetConsoleWidth ConsoleWidth
             | Apropos [String] String
             | WhoCalls Name
             | CallsWho Name
             | Browse [String]
             | MakeDoc String                      -- IdrisDoc
             | Warranty
             | PrintDef Name
             | PPrint OutputFmt Int PTerm
             | TransformInfo Name
             -- Debugging commands
             | DebugInfo Name
             | DebugUnify PTerm PTerm

data OutputFmt = HTMLOutput | LaTeXOutput

data Opt = Filename String
         | Quiet
         | NoBanner
         | ColourREPL Bool
         | Idemode
         | IdemodeSocket
         | ShowLibs
         | ShowLibdir
         | ShowIncs
         | ShowPkgs
         | NoBasePkgs
         | NoPrelude
         | NoBuiltins -- only for the really primitive stuff!
         | NoREPL
         | OLogging Int
         | Output String
         | Interface
         | TypeCase
         | TypeInType
         | DefaultTotal
         | DefaultPartial
         | WarnPartial
         | WarnReach
         | NoCoverage
         | ErrContext
         | ShowImpl
         | Verbose
         | Port String         -- REPL TCP port
         | IBCSubDir String
         | ImportDir String
         | PkgBuild String
         | PkgInstall String
         | PkgClean String
         | PkgCheck String
         | PkgREPL String
         | PkgMkDoc String     -- IdrisDoc
         | PkgTest String
         | PkgIndex FilePath
         | WarnOnly
         | Pkg String
         | BCAsm String
         | DumpDefun String
         | DumpCases String
         | UseCodegen Codegen
         | OutputTy OutputType
         | Extension LanguageExt
         | InterpretScript String
         | EvalExpr String
         | TargetTriple String
         | TargetCPU String
         | OptLevel Int
         | AddOpt Optimisation
         | RemoveOpt Optimisation
         | Client String
         | ShowOrigErr
         | AutoWidth -- ^ Automatically adjust terminal width
         | AutoSolve -- ^ Automatically issue "solve" tactic in interactive prover
         | UseConsoleWidth ConsoleWidth
    deriving (Show, Eq)

-- Parsed declarations

data Fixity = Infixl { prec :: Int }
            | Infixr { prec :: Int }
            | InfixN { prec :: Int }
            | PrefixN { prec :: Int }
    deriving Eq
{-!
deriving instance Binary Fixity
deriving instance NFData Fixity
!-}

instance Show Fixity where
    show (Infixl i) = "infixl " ++ show i
    show (Infixr i) = "infixr " ++ show i
    show (InfixN i) = "infix " ++ show i
    show (PrefixN i) = "prefix " ++ show i

data FixDecl = Fix Fixity String
    deriving Eq

instance Show FixDecl where
  show (Fix f s) = show f ++ " " ++ s

{-!
deriving instance Binary FixDecl
deriving instance NFData FixDecl
!-}

instance Ord FixDecl where
    compare (Fix x _) (Fix y _) = compare (prec x) (prec y)


data Static = Static | Dynamic
  deriving (Show, Eq, Data, Typeable)
{-!
deriving instance Binary Static
deriving instance NFData Static
!-}

-- Mark bindings with their explicitness, and laziness
data Plicity = Imp { pargopts :: [ArgOpt],
                     pstatic :: Static,
                     pparam :: Bool,
                     pscoped :: Maybe ImplicitInfo -- Nothing, if top level
                   }
             | Exp { pargopts :: [ArgOpt],
                     pstatic :: Static,
                     pparam :: Bool }   -- this is a param (rather than index)
             | Constraint { pargopts :: [ArgOpt],
                            pstatic :: Static }
             | TacImp { pargopts :: [ArgOpt],
                        pstatic :: Static,
                        pscript :: PTerm }
  deriving (Show, Eq, Data, Typeable)

{-!
deriving instance Binary Plicity
deriving instance NFData Plicity
!-}

is_scoped :: Plicity -> Maybe ImplicitInfo
is_scoped (Imp _ _ _ s) = s
is_scoped _ = Nothing

impl = Imp [] Dynamic False Nothing
forall_imp = Imp [] Dynamic False (Just (Impl False))
forall_constraint = Imp [] Dynamic False (Just (Impl True))
expl = Exp [] Dynamic False
expl_param = Exp [] Dynamic True
constraint = Constraint [] Static
tacimpl t = TacImp [] Dynamic t

data FnOpt = Inlinable -- always evaluate when simplifying
           | TotalFn | PartialFn | CoveringFn
           | Coinductive | AssertTotal
           | Dictionary -- type class dictionary, eval only when
                        -- a function argument, and further evaluation resutls
           | Implicit -- implicit coercion
           | NoImplicit -- do not apply implicit coercions
           | CExport String    -- export, with a C name
           | ErrorHandler     -- ^^ an error handler for use with the ErrorReflection extension
           | ErrorReverse     -- ^^ attempt to reverse normalise before showing in error
           | Reflection -- a reflecting function, compile-time only
           | Specialise [(Name, Maybe Int)] -- specialise it, freeze these names
           | Constructor -- Data constructor type
           | AutoHint -- use in auto implicit search
    deriving (Show, Eq)
{-!
deriving instance Binary FnOpt
deriving instance NFData FnOpt
!-}

type FnOpts = [FnOpt]

inlinable :: FnOpts -> Bool
inlinable = elem Inlinable

dictionary :: FnOpts -> Bool
dictionary = elem Dictionary


-- | Type provider - what to provide
data ProvideWhat' t = ProvTerm t t     -- ^ the first is the goal type, the second is the term
                    | ProvPostulate t  -- ^ goal type must be Type, so only term
    deriving (Show, Eq, Functor)

type ProvideWhat = ProvideWhat' PTerm

-- | Top-level declarations such as compiler directives, definitions,
-- datatypes and typeclasses.
data PDecl' t
   = PFix     FC Fixity [String] -- ^ Fixity declaration
   | PTy      (Docstring (Either Err PTerm)) [(Name, Docstring (Either Err PTerm))] SyntaxInfo FC FnOpts Name FC t   -- ^ Type declaration (last FC is precise name location)
   | PPostulate Bool -- external def if true
          (Docstring (Either Err PTerm)) SyntaxInfo FC FnOpts Name t -- ^ Postulate
   | PClauses FC FnOpts Name [PClause' t]   -- ^ Pattern clause
   | PCAF     FC Name t -- ^ Top level constant
   | PData    (Docstring (Either Err PTerm)) [(Name, Docstring (Either Err PTerm))] SyntaxInfo FC DataOpts (PData' t)  -- ^ Data declaration.
   | PParams  FC [(Name, t)] [PDecl' t] -- ^ Params block
   | PNamespace String [PDecl' t] -- ^ New namespace
   | PRecord  (Docstring (Either Err PTerm)) SyntaxInfo FC DataOpts
              Name                 -- Record name
              FC                   -- Record name precise location
              [(Name, FC, Plicity, t)] -- Parameters, where FC is precise name span
              [(Name, Docstring (Either Err PTerm))] -- Param Docs
              [((Maybe (Name, FC)), Plicity, t, Maybe (Docstring (Either Err PTerm)))] -- Fields
              (Maybe (Name, FC)) -- Optional constructor name and location
              (Docstring (Either Err PTerm)) -- Constructor doc
              SyntaxInfo -- Constructor SyntaxInfo
              -- ^ Record declaration
   | PClass   (Docstring (Either Err PTerm)) SyntaxInfo FC
              [(Name, t)] -- constraints
              Name -- class name
              FC -- accurate location of class name
              [(Name, FC, t)] -- parameters and precise locations
              [(Name, Docstring (Either Err PTerm))] -- parameter docstrings
              [(Name, FC)] -- determining parameters and precise locations
              [PDecl' t] -- declarations
              (Maybe (Name, FC)) -- instance constructor name and location
              (Docstring (Either Err PTerm)) -- instance constructor docs
              -- ^ Type class: arguments are documentation, syntax info, source location, constraints,
              -- class name, class name location, parameters, method declarations, optional constructor name
   | PInstance
       (Docstring (Either Err PTerm)) -- Instance docs
       [(Name, Docstring (Either Err PTerm))] -- Parameter docs
       SyntaxInfo
       FC [(Name, t)] -- constraints
       Name -- class
       FC -- precise location of class
       [t] -- parameters
       t -- full instance type
       (Maybe Name) -- explicit name
       [PDecl' t]
       -- ^ Instance declaration: arguments are documentation, syntax info, source
       -- location, constraints, class name, parameters, full instance
       -- type, optional explicit name, and definitions
   | PDSL     Name (DSL' t) -- ^ DSL declaration
   | PSyntax  FC Syntax -- ^ Syntax definition
   | PMutual  FC [PDecl' t] -- ^ Mutual block
   | PDirective Directive -- ^ Compiler directive.
   | PProvider (Docstring (Either Err PTerm)) SyntaxInfo FC (ProvideWhat' t) Name -- ^ Type provider. The first t is the type, the second is the term
   | PTransform FC Bool t t -- ^ Source-to-source transformation rule. If
                            -- bool is True, lhs and rhs must be convertible
 deriving Functor
{-!
deriving instance Binary PDecl'
deriving instance NFData PDecl'
!-}

-- | The set of source directives
data Directive = DLib Codegen String |
                 DLink Codegen String |
                 DFlag Codegen String |
                 DInclude Codegen String |
                 DHide Name |
                 DFreeze Name |
                 DAccess Accessibility |
                 DDefault Bool |
                 DLogging Integer |
                 DDynamicLibs [String] |
                 DNameHint Name [Name] |
                 DErrorHandlers Name Name [Name] |
                 DLanguage LanguageExt |
                 DUsed FC Name Name

-- | A set of instructions for things that need to happen in IState
-- after a term elaboration when there's been reflected elaboration.
data RDeclInstructions = RTyDeclInstrs Name FC [PArg] Type
                       | RClausesInstrs Name [([Name], Term, Term)]

-- | For elaborator state
data EState = EState {
                  case_decls :: [(Name, PDecl)],
                  delayed_elab :: [Elab' EState ()],
                  new_tyDecls :: [RDeclInstructions],
                  highlighting :: [(FC, OutputAnnotation)]
              }

initEState :: EState
initEState = EState [] [] [] []

type ElabD a = Elab' EState a

highlightSource :: FC -> OutputAnnotation -> ElabD ()
highlightSource fc annot =
  updateAux (\aux -> aux { highlighting = (fc, annot) : highlighting aux })

-- | One clause of a top-level definition. Term arguments to constructors are:
--
-- 1. The whole application (missing for PClauseR and PWithR because they're within a "with" clause)
--
-- 2. The list of extra 'with' patterns
--
-- 3. The right-hand side
--
-- 4. The where block (PDecl' t)

data PClause' t = PClause  FC Name t [t] t                    [PDecl' t] -- ^ A normal top-level definition.
                | PWith    FC Name t [t] t (Maybe (Name, FC)) [PDecl' t]
                | PClauseR FC        [t] t                    [PDecl' t]
                | PWithR   FC        [t] t (Maybe (Name, FC)) [PDecl' t]
    deriving Functor
{-!
deriving instance Binary PClause'
deriving instance NFData PClause'
!-}

-- | Data declaration
data PData' t  = PDatadecl { d_name :: Name, -- ^ The name of the datatype
                             d_name_fc :: FC, -- ^ The precise location of the type constructor name
                             d_tcon :: t, -- ^ Type constructor
                             d_cons :: [(Docstring (Either Err PTerm), [(Name, Docstring (Either Err PTerm))], Name, FC, t, FC, [Name])] -- ^ Constructors
                           }
                 -- ^ Data declaration
               | PLaterdecl { d_name :: Name, d_name_fc :: FC, d_tcon :: t }
                 -- ^ "Placeholder" for data whose constructors are defined later
    deriving Functor
{-!
deriving instance Binary PData'
deriving instance NFData PData'
!-}

-- Handy to get a free function for applying PTerm -> PTerm functions
-- across a program, by deriving Functor

type PDecl   = PDecl' PTerm
type PData   = PData' PTerm
type PClause = PClause' PTerm

-- get all the names declared in a decl

declared :: PDecl -> [Name]
declared (PFix _ _ _) = []
declared (PTy _ _ _ _ _ n fc t) = [n]
declared (PPostulate _ _ _ _ _ n t) = [n]
declared (PClauses _ _ n _) = [] -- not a declaration
declared (PCAF _ n _) = [n]
declared (PData _ _ _ _ _ (PDatadecl n _ _ ts)) = n : map fstt ts
   where fstt (_, _, a, _, _, _, _) = a
declared (PData _ _ _ _ _ (PLaterdecl n _ _)) = [n]
declared (PParams _ _ ds) = concatMap declared ds
declared (PNamespace _ ds) = concatMap declared ds
declared (PRecord _ _ _ _ n  _ _ _ _ cn _ _) = n : map fst (maybeToList cn)
declared (PClass _ _ _ _ n _ _ _ _ ms cn cd) = n : (map fst (maybeToList cn) ++ concatMap declared ms)
declared (PInstance _ _ _ _ _ _ _ _ _ _ _) = []
declared (PDSL n _) = [n]
declared (PSyntax _ _) = []
declared (PMutual _ ds) = concatMap declared ds
declared (PDirective _) = []
declared _ = []

-- get the names declared, not counting nested parameter blocks
tldeclared :: PDecl -> [Name]
tldeclared (PFix _ _ _) = []
tldeclared (PTy _ _ _ _ _ n _ t) = [n]
tldeclared (PPostulate _ _ _ _ _ n t) = [n]
tldeclared (PClauses _ _ n _) = [] -- not a declaration
tldeclared (PRecord _ _ _ _ n _ _ _ _ cn _ _) = n : map fst (maybeToList cn)
tldeclared (PData _ _ _ _ _ (PDatadecl n _ _ ts)) = n : map fstt ts
   where fstt (_, _, a, _, _, _, _) = a
tldeclared (PParams _ _ ds) = []
tldeclared (PMutual _ ds) = concatMap tldeclared ds
tldeclared (PNamespace _ ds) = concatMap tldeclared ds
tldeclared (PClass _ _ _ _ n _ _ _ _ ms cn _) = n : (map fst (maybeToList cn) ++ concatMap tldeclared ms)
tldeclared (PInstance _ _ _ _ _ _ _ _ _ _ _) = []
tldeclared _ = []

defined :: PDecl -> [Name]
defined (PFix _ _ _) = []
defined (PTy _ _ _ _ _ n _ t) = []
defined (PPostulate _ _ _ _ _ n t) = []
defined (PClauses _ _ n _) = [n] -- not a declaration
defined (PCAF _ n _) = [n]
defined (PData _ _ _ _ _ (PDatadecl n _ _ ts)) = n : map fstt ts
   where fstt (_, _, a, _, _, _, _) = a
defined (PData _ _ _ _ _ (PLaterdecl n _ _)) = []
defined (PParams _ _ ds) = concatMap defined ds
defined (PNamespace _ ds) = concatMap defined ds
defined (PRecord _ _ _ _ n _ _ _ _ cn _ _) = n : map fst (maybeToList cn)
defined (PClass _ _ _ _ n _ _ _ _ ms cn _) = n : (map fst (maybeToList cn) ++ concatMap defined ms)
defined (PInstance _ _ _ _ _ _ _ _ _ _ _) = []
defined (PDSL n _) = [n]
defined (PSyntax _ _) = []
defined (PMutual _ ds) = concatMap defined ds
defined (PDirective _) = []
defined _ = []

updateN :: [(Name, Name)] -> Name -> Name
updateN ns n | Just n' <- lookup n ns = n'
updateN _  n = n

updateNs :: [(Name, Name)] -> PTerm -> PTerm
updateNs [] t = t
updateNs ns t = mapPT updateRef t
  where updateRef (PRef fc f) = PRef fc (updateN ns f)
        updateRef t = t

-- updateDNs :: [(Name, Name)] -> PDecl -> PDecl
-- updateDNs [] t = t
-- updateDNs ns (PTy s f n t)    | Just n' <- lookup n ns = PTy s f n' t
-- updateDNs ns (PClauses f n c) | Just n' <- lookup n ns = PClauses f n' (map updateCNs c)
--   where updateCNs ns (PClause n l ts r ds)
--             = PClause (updateN ns n) (fmap (updateNs ns) l)
--                                      (map (fmap (updateNs ns)) ts)
--                                      (fmap (updateNs ns) r)
--                                      (map (updateDNs ns) ds)
-- updateDNs ns c = c

data PunInfo = IsType | IsTerm | TypeOrTerm deriving (Eq, Show, Data, Typeable)

-- | High level language terms
data PTerm = PQuote Raw -- ^ Inclusion of a core term into the high-level language
           | PRef FC Name -- ^ A reference to a variable
           | PInferRef FC Name -- ^ A name to be defined later
           | PPatvar FC Name -- ^ A pattern variable
           | PLam FC Name FC PTerm PTerm -- ^ A lambda abstraction. Second FC is name span.
           | PPi  Plicity Name FC PTerm PTerm -- ^ (n : t1) -> t2, where the FC is for the precise location of the variable
           | PLet FC Name FC PTerm PTerm PTerm -- ^ A let binding (second FC is precise name location)
           | PTyped PTerm PTerm -- ^ Term with explicit type
           | PApp FC PTerm [PArg] -- ^ e.g. IO (), List Char, length x
           | PAppImpl PTerm [ImplicitInfo] -- ^ Implicit argument application (introduced during elaboration only)
           | PAppBind FC PTerm [PArg] -- ^ implicitly bound application
           | PMatchApp FC Name -- ^ Make an application by type matching
           | PIfThenElse FC PTerm PTerm PTerm -- ^ Conditional expressions - elaborated to an overloading of ifThenElse
           | PCase FC PTerm [(PTerm, PTerm)] -- ^ A case expression. Args are source location, scrutinee, and a list of pattern/RHS pairs
           | PTrue FC PunInfo -- ^ Unit type..?
           | PResolveTC FC -- ^ Solve this dictionary by type class resolution
           | PRewrite FC PTerm PTerm (Maybe PTerm) -- ^ "rewrite" syntax, with optional result type
           | PPair FC PunInfo PTerm PTerm -- ^ A pair (a, b) and whether it's a product type or a pair (solved by elaboration)
           | PDPair FC PunInfo PTerm PTerm PTerm -- ^ A dependent pair (tm : a ** b) and whether it's a sigma type or a pair that inhabits one (solved by elaboration)
           | PAs FC Name PTerm -- ^ @-pattern, valid LHS only
           | PAlternative Bool [PTerm] -- ^ True if only one may work. (| A, B, C|)
           | PHidden PTerm -- ^ Irrelevant or hidden pattern
           | PType FC -- ^ 'Type' type
           | PUniverse Universe -- ^ Some universe
           | PGoal FC PTerm Name PTerm -- ^ quoteGoal, used for %reflection functions
           | PConstant FC Const -- ^ Builtin types
           | Placeholder -- ^ Underscore
           | PDoBlock [PDo] -- ^ Do notation
           | PIdiom FC PTerm -- ^ Idiom brackets
           | PReturn FC
           | PMetavar Name -- ^ A metavariable, ?name
           | PProof [PTactic] -- ^ Proof script
           | PTactics [PTactic] -- ^ As PProof, but no auto solving
           | PElabError Err -- ^ Error to report on elaboration
           | PImpossible -- ^ Special case for declaring when an LHS can't typecheck
           | PCoerced PTerm -- ^ To mark a coerced argument, so as not to coerce twice
           | PDisamb [[T.Text]] PTerm -- ^ Preferences for explicit namespaces
           | PUnifyLog PTerm -- ^ dump a trace of unifications when building term
           | PNoImplicits PTerm -- ^ never run implicit converions on the term
           | PQuasiquote PTerm (Maybe PTerm) -- ^ `(Term [: Term])
           | PUnquote PTerm -- ^ ~Term
           | PQuoteName Name -- ^ `{n}
           | PRunElab FC PTerm -- ^ %runElab tm - New-style proof script
       deriving (Eq, Data, Typeable)


{-!
deriving instance Binary PTerm
deriving instance NFData PTerm
!-}

mapPT :: (PTerm -> PTerm) -> PTerm -> PTerm
mapPT f t = f (mpt t) where
  mpt (PLam fc n nfc t s) = PLam fc n nfc (mapPT f t) (mapPT f s)
  mpt (PPi p n nfc t s) = PPi p n nfc (mapPT f t) (mapPT f s)
  mpt (PLet fc n nfc ty v s) = PLet fc n nfc (mapPT f ty) (mapPT f v) (mapPT f s)
  mpt (PRewrite fc t s g) = PRewrite fc (mapPT f t) (mapPT f s)
                                 (fmap (mapPT f) g)
  mpt (PApp fc t as) = PApp fc (mapPT f t) (map (fmap (mapPT f)) as)
  mpt (PAppBind fc t as) = PAppBind fc (mapPT f t) (map (fmap (mapPT f)) as)
  mpt (PCase fc c os) = PCase fc (mapPT f c) (map (pmap (mapPT f)) os)
  mpt (PIfThenElse fc c t e) = PIfThenElse fc (mapPT f c) (mapPT f t) (mapPT f e)
  mpt (PTyped l r) = PTyped (mapPT f l) (mapPT f r)
  mpt (PPair fc p l r) = PPair fc p (mapPT f l) (mapPT f r)
  mpt (PDPair fc p l t r) = PDPair fc p (mapPT f l) (mapPT f t) (mapPT f r)
  mpt (PAlternative a as) = PAlternative a (map (mapPT f) as)
  mpt (PHidden t) = PHidden (mapPT f t)
  mpt (PDoBlock ds) = PDoBlock (map (fmap (mapPT f)) ds)
  mpt (PProof ts) = PProof (map (fmap (mapPT f)) ts)
  mpt (PTactics ts) = PTactics (map (fmap (mapPT f)) ts)
  mpt (PUnifyLog tm) = PUnifyLog (mapPT f tm)
  mpt (PDisamb ns tm) = PDisamb ns (mapPT f tm)
  mpt (PNoImplicits tm) = PNoImplicits (mapPT f tm)
  mpt (PGoal fc r n sc) = PGoal fc (mapPT f r) n (mapPT f sc)
  mpt x = x


data PTactic' t = Intro [Name] | Intros | Focus Name
                | Refine Name [Bool] | Rewrite t | DoUnify
                | Induction t
                | CaseTac t
                | Equiv t
                | Claim Name t
                | Unfocus
                | MatchRefine Name
                | LetTac Name t | LetTacTy Name t t
                | Exact t | Compute | Trivial | TCInstance
                | ProofSearch Bool Bool Int (Maybe Name) [Name]
                  -- ^ the bool is whether to search recursively
                | Solve
                | Attack
                | ProofState | ProofTerm | Undo
                | Try (PTactic' t) (PTactic' t)
                | TSeq (PTactic' t) (PTactic' t)
                | ApplyTactic t -- see Language.Reflection module
                | ByReflection t
                | Reflect t
                | Fill t
                | GoalType String (PTactic' t)
                | TCheck t
                | TEval t
                | TDocStr (Either Name Const)
                | TSearch t
                | Skip
                | TFail [ErrorReportPart]
                | Qed | Abandon
                | SourceFC
    deriving (Show, Eq, Functor, Foldable, Traversable, Data, Typeable)
{-!
deriving instance Binary PTactic'
deriving instance NFData PTactic'
!-}
instance Sized a => Sized (PTactic' a) where
  size (Intro nms) = 1 + size nms
  size Intros = 1
  size (Focus nm) = 1 + size nm
  size (Refine nm bs) = 1 + size nm + length bs
  size (Rewrite t) = 1 + size t
  size (Induction t) = 1 + size t
  size (LetTac nm t) = 1 + size nm + size t
  size (Exact t) = 1 + size t
  size Compute = 1
  size Trivial = 1
  size Solve = 1
  size Attack = 1
  size ProofState = 1
  size ProofTerm = 1
  size Undo = 1
  size (Try l r) = 1 + size l + size r
  size (TSeq l r) = 1 + size l + size r
  size (ApplyTactic t) = 1 + size t
  size (Reflect t) = 1 + size t
  size (Fill t) = 1 + size t
  size Qed = 1
  size Abandon = 1
  size Skip = 1
  size (TFail ts) = 1 + size ts
  size SourceFC = 1

type PTactic = PTactic' PTerm

data PDo' t = DoExp  FC t
            | DoBind FC Name FC t -- ^ second FC is precise name location
            | DoBindP FC t t [(t,t)]
            | DoLet  FC Name FC t t -- ^ second FC is precise name location
            | DoLetP FC t t
    deriving (Eq, Functor, Data, Typeable)
{-!
deriving instance Binary PDo'
deriving instance NFData PDo'
!-}

instance Sized a => Sized (PDo' a) where
  size (DoExp fc t) = 1 + size fc + size t
  size (DoBind fc nm nfc t) = 1 + size fc + size nm + size nfc + size t
  size (DoBindP fc l r alts) = 1 + size fc + size l + size r + size alts
  size (DoLet fc nm nfc l r) = 1 + size fc + size nm + size l + size r
  size (DoLetP fc l r) = 1 + size fc + size l + size r

type PDo = PDo' PTerm

-- The priority gives a hint as to elaboration order. Best to elaborate
-- things early which will help give a more concrete type to other
-- variables, e.g. a before (interpTy a).

data PArg' t = PImp { priority :: Int,
                      machine_inf :: Bool, -- true if the machine inferred it
                      argopts :: [ArgOpt],
                      pname :: Name, getTm :: t }
             | PExp { priority :: Int,
                      argopts :: [ArgOpt],
                      pname :: Name,
                      getTm :: t }
             | PConstraint { priority :: Int,
                             argopts :: [ArgOpt],
                             pname :: Name,
                             getTm :: t }
             | PTacImplicit { priority :: Int,
                              argopts :: [ArgOpt],
                              pname :: Name,
                              getScript :: t,
                              getTm :: t }
    deriving (Show, Eq, Functor, Data, Typeable)

data ArgOpt = AlwaysShow | HideDisplay | InaccessibleArg
    deriving (Show, Eq, Data, Typeable)

instance Sized a => Sized (PArg' a) where
  size (PImp p _ l nm trm) = 1 + size nm + size trm
  size (PExp p l nm trm) = 1 + size nm + size trm
  size (PConstraint p l nm trm) = 1 + size nm +size nm +  size trm
  size (PTacImplicit p l nm scr trm) = 1 + size nm + size scr + size trm

{-!
deriving instance Binary PArg'
deriving instance NFData PArg'
!-}

pimp n t mach = PImp 1 mach [] n t
pexp t = PExp 1 [] (sMN 0 "arg") t
pconst t = PConstraint 1 [] (sMN 0 "carg") t
ptacimp n s t = PTacImplicit 2 [] n s t

type PArg = PArg' PTerm

-- | Get the highest FC in a term, if one exists
highestFC :: PTerm -> Maybe FC
highestFC (PQuote _) = Nothing
highestFC (PRef fc _) = Just fc
highestFC (PInferRef fc _) = Just fc
highestFC (PPatvar fc _) = Just fc
highestFC (PLam fc _ _ _ _) = Just fc
highestFC (PPi _ _ _ _ _) = Nothing
highestFC (PLet fc _ _ _ _ _) = Just fc
highestFC (PTyped tm ty) = highestFC tm <|> highestFC ty
highestFC (PApp fc _ _) = Just fc
highestFC (PAppBind fc _ _) = Just fc
highestFC (PMatchApp fc _) = Just fc
highestFC (PCase fc _ _) = Just fc
highestFC (PIfThenElse fc _ _ _) = Just fc
highestFC (PTrue fc _) = Just fc
highestFC (PResolveTC fc) = Just fc
highestFC (PRewrite fc _ _ _) = Just fc
highestFC (PPair fc _ _ _) = Just fc
highestFC (PDPair fc _ _ _ _) = Just fc
highestFC (PAs fc _ _) = Just fc
highestFC (PAlternative _ args) =
  case mapMaybe highestFC args of
    [] -> Nothing
    (fc:_) -> Just fc
highestFC (PHidden _) = Nothing
highestFC (PType fc) = Just fc
highestFC (PUniverse _) = Nothing
highestFC (PGoal fc _ _ _) = Just fc
highestFC (PConstant fc _) = Just fc
highestFC Placeholder = Nothing
highestFC (PDoBlock lines) =
  case map getDoFC lines of
    [] -> Nothing
    (fc:_) -> Just fc
  where
    getDoFC (DoExp fc t)          = fc
    getDoFC (DoBind fc nm nfc t)  = fc
    getDoFC (DoBindP fc l r alts) = fc
    getDoFC (DoLet fc nm nfc l r) = fc
    getDoFC (DoLetP fc l r)       = fc

highestFC (PIdiom fc _) = Just fc
highestFC (PReturn fc) = Just fc
highestFC (PMetavar _) = Nothing
highestFC (PProof _) = Nothing
highestFC (PTactics _) = Nothing
highestFC (PElabError _) = Nothing
highestFC PImpossible = Nothing
highestFC (PCoerced tm) = highestFC tm
highestFC (PDisamb _ opts) = highestFC opts
highestFC (PUnifyLog tm) = highestFC tm
highestFC (PNoImplicits tm) = highestFC tm
highestFC (PQuasiquote _ _) = Nothing
highestFC (PUnquote tm) = highestFC tm
highestFC (PQuoteName _) = Nothing

-- Type class data

data ClassInfo = CI { instanceCtorName :: Name,
                      class_methods :: [(Name, (FnOpts, PTerm))],
                      class_defaults :: [(Name, (Name, PDecl))], -- method name -> default impl
                      class_default_superclasses :: [PDecl],
                      class_params :: [Name],
                      class_instances :: [Name],
                      class_determiners :: [Int] }
    deriving Show
{-!
deriving instance Binary ClassInfo
deriving instance NFData ClassInfo
!-}

-- Type inference data

data TIData = TIPartial -- ^ a function with a partially defined type
            | TISolution [Term] -- ^ possible solutions to a metavariable in a type
    deriving Show

-- | Miscellaneous information about functions
data FnInfo = FnInfo { fn_params :: [Int] }
    deriving Show
{-!
deriving instance Binary FnInfo
deriving instance NFData FnInfo
!-}

data OptInfo = Optimise { inaccessible :: [(Int,Name)],  -- includes names for error reporting
                          detaggable :: Bool }
    deriving Show
{-!
deriving instance Binary OptInfo
deriving instance NFData OptInfo
!-}

-- | Syntactic sugar info
data DSL' t = DSL { dsl_bind    :: t,
                    dsl_return  :: t,
                    dsl_apply   :: t,
                    dsl_pure    :: t,
                    dsl_var     :: Maybe t,
                    index_first :: Maybe t,
                    index_next  :: Maybe t,
                    dsl_lambda  :: Maybe t,
                    dsl_let     :: Maybe t,
                    dsl_pi      :: Maybe t
                  }
    deriving (Show, Functor)
{-!
deriving instance Binary DSL'
deriving instance NFData DSL'
!-}

type DSL = DSL' PTerm

data SynContext = PatternSyntax | TermSyntax | AnySyntax
    deriving Show
{-!
deriving instance Binary SynContext
deriving instance NFData SynContext
!-}

data Syntax = Rule [SSymbol] PTerm SynContext
    deriving Show

syntaxNames :: Syntax -> [Name]
syntaxNames (Rule syms _ _) = mapMaybe ename syms
           where ename (Keyword n) = Just n
                 ename _           = Nothing

syntaxSymbols :: Syntax -> [SSymbol]
syntaxSymbols (Rule ss _ _) = ss
{-!
deriving instance Binary Syntax
deriving instance NFData Syntax
!-}

data SSymbol = Keyword Name
             | Symbol String
             | Binding Name
             | Expr Name
             | SimpleExpr Name
    deriving (Show, Eq)


{-!
deriving instance Binary SSymbol
deriving instance NFData SSymbol
!-}

newtype SyntaxRules = SyntaxRules { syntaxRulesList :: [Syntax] }

emptySyntaxRules :: SyntaxRules
emptySyntaxRules = SyntaxRules []

updateSyntaxRules :: [Syntax] -> SyntaxRules -> SyntaxRules
updateSyntaxRules rules (SyntaxRules sr) = SyntaxRules newRules
  where
    newRules = sortBy (ruleSort `on` syntaxSymbols) (rules ++ sr)

    ruleSort [] [] = EQ
    ruleSort [] _ = LT
    ruleSort _ [] = GT
    ruleSort (s1:ss1) (s2:ss2) =
      case symCompare s1 s2 of
        EQ -> ruleSort ss1 ss2
        r -> r

    -- Better than creating Ord instance for SSymbol since
    -- in general this ordering does not really make sense.
    symCompare (Keyword n1) (Keyword n2) = compare n1 n2
    symCompare (Keyword _) _ = LT
    symCompare (Symbol _) (Keyword _) = GT
    symCompare (Symbol s1) (Symbol s2) = compare s1 s2
    symCompare (Symbol _) _ = LT
    symCompare (Binding _) (Keyword _) = GT
    symCompare (Binding _) (Symbol _) = GT
    symCompare (Binding b1) (Binding b2) = compare b1 b2
    symCompare (Binding _) _ = LT
    symCompare (Expr _) (Keyword _) = GT
    symCompare (Expr _) (Symbol _) = GT
    symCompare (Expr _) (Binding _) = GT
    symCompare (Expr e1) (Expr e2) = compare e1 e2
    symCompare (Expr _) _ = LT
    symCompare (SimpleExpr _) (Keyword _) = GT
    symCompare (SimpleExpr _) (Symbol _) = GT
    symCompare (SimpleExpr _) (Binding _) = GT
    symCompare (SimpleExpr _) (Expr _) = GT
    symCompare (SimpleExpr e1) (SimpleExpr e2) = compare e1 e2

initDSL = DSL (PRef f (sUN ">>="))
              (PRef f (sUN "return"))
              (PRef f (sUN "<*>"))
              (PRef f (sUN "pure"))
              Nothing
              Nothing
              Nothing
              Nothing
              Nothing
              Nothing
  where f = fileFC "(builtin)"

data Using = UImplicit Name PTerm
           | UConstraint Name [Name]
    deriving (Show, Eq)
{-!
deriving instance Binary Using
deriving instance NFData Using
!-}

data SyntaxInfo = Syn { using :: [Using],
                        syn_params :: [(Name, PTerm)],
                        syn_namespace :: [String],
                        no_imp :: [Name],
                        imp_methods :: [Name], -- class methods. When expanding
                           -- implicits, these should be expanded even under
                           -- binders
                        decoration :: Name -> Name,
                        inPattern :: Bool,
                        implicitAllowed :: Bool,
                        maxline :: Maybe Int,
                        mut_nesting :: Int,
                        dsl_info :: DSL,
                        syn_in_quasiquote :: Int }
    deriving Show
{-!
deriving instance NFData SyntaxInfo
deriving instance Binary SyntaxInfo
!-}

defaultSyntax = Syn [] [] [] [] [] id False False Nothing 0 initDSL 0

expandNS :: SyntaxInfo -> Name -> Name
expandNS syn n@(NS _ _) = n
expandNS syn n = case syn_namespace syn of
                        [] -> n
                        xs -> sNS n xs


-- For inferring types of things

bi = fileFC "builtin"

inferTy   = sMN 0 "__Infer"
inferCon  = sMN 0 "__infer"
inferDecl = PDatadecl inferTy NoFC
                      (PType bi)
                      [(emptyDocstring, [], inferCon, NoFC, PPi impl (sMN 0 "iType") NoFC (PType bi) (
                                                   PPi expl (sMN 0 "ival") NoFC (PRef bi (sMN 0 "iType"))
                                                   (PRef bi inferTy)), bi, [])]
inferOpts = []

infTerm t = PApp bi (PRef bi inferCon) [pimp (sMN 0 "iType") Placeholder True, pexp t]
infP = P (TCon 6 0) inferTy (TType (UVal 0))

getInferTerm, getInferType :: Term -> Term
getInferTerm (Bind n b sc) = Bind n b $ getInferTerm sc
getInferTerm (App _ (App _ _ _) tm) = tm
getInferTerm tm = tm -- error ("getInferTerm " ++ show tm)

getInferType (Bind n b sc) = Bind n (toTy b) $ getInferType sc
  where toTy (Lam t) = Pi Nothing t (TType (UVar 0))
        toTy (PVar t) = PVTy t
        toTy b = b
getInferType (App _ (App _ _ ty) _) = ty



-- Handy primitives: Unit, False, Pair, MkPair, =, mkForeign

primNames = [inferTy, inferCon]

unitTy   = sUN "Unit"
unitCon  = sUN "MkUnit"

falseDoc = fmap (const $ Msg "") . parseDocstring . T.pack $
             "The empty type, also known as the trivially false proposition." ++
             "\n\n" ++
             "Use `void` or `absurd` to prove anything if you have a variable " ++
             "of type `Void` in scope."
falseTy   = sUN "Void"

pairTy    = sNS (sUN "Pair") ["Builtins"]
pairCon   = sNS (sUN "MkPair") ["Builtins"]

upairTy    = sNS (sUN "UPair") ["Builtins"]
upairCon   = sNS (sUN "MkUPair") ["Builtins"]

eqTy = sUN "="
eqCon = sUN "Refl"
eqDoc =  fmap (const (Left $ Msg "")) . parseDocstring . T.pack $
          "The propositional equality type. A proof that `x` = `y`." ++
          "\n\n" ++
          "To use such a proof, pattern-match on it, and the two equal things will " ++
          "then need to be the _same_ pattern." ++
          "\n\n" ++
          "**Note**: Idris's equality type is potentially _heterogeneous_, which means that it " ++
          "is possible to state equalities between values of potentially different " ++
          "types. However, Idris will attempt the homogeneous case unless it fails to typecheck." ++
          "\n\n" ++
          "You may need to use `(~=~)` to explicitly request heterogeneous equality."

eqDecl = PDatadecl eqTy NoFC (piBindp impl [(n "A", PType bi), (n "B", PType bi)]
                                      (piBind [(n "x", PRef bi (n "A")), (n "y", PRef bi (n "B"))]
                                      (PType bi)))
                [(reflDoc, reflParamDoc,
                  eqCon, NoFC, PPi impl (n "A") NoFC (PType bi) (
                                        PPi impl (n "x") NoFC (PRef bi (n "A"))
                                            (PApp bi (PRef bi eqTy) [pimp (n "A") Placeholder False,
                                                                     pimp (n "B") Placeholder False,
                                                                     pexp (PRef bi (n "x")),
                                                                     pexp (PRef bi (n "x"))])), bi, [])]
    where n a = sUN a
          reflDoc = annotCode (const (Left $ Msg "")) . parseDocstring . T.pack $
                      "A proof that `x` in fact equals `x`. To construct this, you must have already " ++
                      "shown that both sides are in fact equal."
          reflParamDoc = [(n "A",  annotCode (const (Left $ Msg "")) . parseDocstring . T.pack $ "the type at which the equality is proven"),
                          (n "x",  annotCode (const (Left $ Msg "")) . parseDocstring . T.pack $ "the element shown to be equal to itself.")]

eqParamDoc = [(n "A", annotCode (const (Left $ Msg "")) . parseDocstring . T.pack $ "the type of the left side of the equality"),
              (n "B", annotCode (const (Left $ Msg "")) . parseDocstring . T.pack $ "the type of the right side of the equality")
              ]
    where n a = sUN a

eqOpts = []

-- | The special name to be used in the module documentation context -
-- not for use in the main definition context. The namespace around it
-- will determine the module to which the docs adhere.
modDocName :: Name
modDocName = sMN 0 "ModuleDocs"

-- Defined in builtins.idr
sigmaTy   = sNS (sUN "Sigma") ["Builtins"]
sigmaCon = sNS (sUN "MkSigma") ["Builtins"]

piBind :: [(Name, PTerm)] -> PTerm -> PTerm
piBind = piBindp expl

piBindp :: Plicity -> [(Name, PTerm)] -> PTerm -> PTerm
piBindp p [] t = t
piBindp p ((n, ty):ns) t = PPi p n NoFC ty (piBindp p ns t)


-- Pretty-printing declarations and terms

-- These "show" instances render to an absurdly wide screen because inserted line breaks
-- could interfere with interactive editing, which calls "show".

instance Show PTerm where
  showsPrec _ tm = (displayS . renderPretty 1.0 10000000 . prettyImp defaultPPOption) tm

instance Show PDecl where
  showsPrec _ d = (displayS . renderPretty 1.0 10000000 . showDeclImp verbosePPOption) d

instance Show PClause where
  showsPrec _ c = (displayS . renderPretty 1.0 10000000 . showCImp verbosePPOption) c

instance Show PData where
  showsPrec _ d = (displayS . renderPretty 1.0 10000000 . showDImp defaultPPOption) d

instance Pretty PTerm OutputAnnotation where
  pretty = prettyImp defaultPPOption

-- | Colourise annotations according to an Idris state. It ignores the names
-- in the annotation, as there's no good way to show extended information on a
-- terminal.
consoleDecorate :: IState -> OutputAnnotation -> String -> String
consoleDecorate ist _ | not (idris_colourRepl ist) = id
consoleDecorate ist (AnnConst c) = let theme = idris_colourTheme ist
                                   in if constIsType c
                                        then colouriseType theme
                                        else colouriseData theme
consoleDecorate ist (AnnData _ _) = colouriseData (idris_colourTheme ist)
consoleDecorate ist (AnnType _ _) = colouriseType (idris_colourTheme ist)
consoleDecorate ist (AnnBoundName _ True) = colouriseImplicit (idris_colourTheme ist)
consoleDecorate ist (AnnBoundName _ False) = colouriseBound (idris_colourTheme ist)
consoleDecorate ist AnnKeyword = colouriseKeyword (idris_colourTheme ist)
consoleDecorate ist (AnnName n _ _ _) = let ctxt  = tt_ctxt ist
                                            theme = idris_colourTheme ist
                                        in case () of
                                             _ | isDConName n ctxt     -> colouriseData theme
                                             _ | isFnName n ctxt       -> colouriseFun theme
                                             _ | isTConName n ctxt     -> colouriseType theme
                                             _ | isPostulateName n ist -> colourisePostulate theme
                                             _ | otherwise             -> id -- don't colourise unknown names
consoleDecorate ist (AnnFC _) = id
consoleDecorate ist (AnnTextFmt fmt) = Idris.Colours.colourise (colour fmt)
  where colour BoldText      = IdrisColour Nothing True False True False
        colour UnderlineText = IdrisColour Nothing True True False False
        colour ItalicText    = IdrisColour Nothing True False False True
consoleDecorate ist (AnnTerm _ _) = id
consoleDecorate ist (AnnSearchResult _) = id
consoleDecorate ist (AnnErr _) = id

isPostulateName :: Name -> IState -> Bool
isPostulateName n ist = S.member n (idris_postulates ist)

-- | Pretty-print a high-level closed Idris term with no information about precedence/associativity
prettyImp :: PPOption -- ^^ pretty printing options
          -> PTerm -- ^^ the term to pretty-print
          -> Doc OutputAnnotation
prettyImp impl = pprintPTerm impl [] [] []

-- | Serialise something to base64 using its Binary instance.

-- | Do the right thing for rendering a term in an IState
prettyIst ::  IState -> PTerm -> Doc OutputAnnotation
prettyIst ist = pprintPTerm (ppOptionIst ist) [] [] (idris_infixes ist)

-- | Pretty-print a high-level Idris term in some bindings context with infix info
pprintPTerm :: PPOption -- ^^ pretty printing options
            -> [(Name, Bool)] -- ^^ the currently-bound names and whether they are implicit
            -> [Name] -- ^^ names to always show in pi, even if not used
            -> [FixDecl] -- ^^ Fixity declarations
            -> PTerm -- ^^ the term to pretty-print
            -> Doc OutputAnnotation
pprintPTerm ppo bnd docArgs infixes = prettySe startPrec bnd
  where
    startPrec = 0
    funcAppPrec = 10

    prettySe :: Int -> [(Name, Bool)] -> PTerm -> Doc OutputAnnotation
    prettySe p bnd (PQuote r) =
        text "![" <> pretty r <> text "]"
    prettySe p bnd (PPatvar fc n) = pretty n
    prettySe p bnd e
      | Just str <- slist p bnd e = str
      | Just n <- snat p e = annotate (AnnData "Nat" "") (text (show n))
    prettySe p bnd (PRef fc n) = prettyName True (ppopt_impl ppo) bnd n
    prettySe p bnd (PLam fc n nfc ty sc) =
      bracket p startPrec . group . align . hang 2 $
      text "\\" <> prettyBindingOf n False <+> text "=>" <$>
      prettySe startPrec ((n, False):bnd) sc
    prettySe p bnd (PLet fc n nfc ty v sc) =
      bracket p startPrec . group . align $
      kwd "let" <+> (group . align . hang 2 $ prettyBindingOf n False <+> text "=" <$> prettySe startPrec bnd v) </>
      kwd "in" <+> (group . align . hang 2 $ prettySe startPrec ((n, False):bnd) sc)
    prettySe p bnd (PPi (Exp l s _) n _ ty sc)
      | n `elem` allNamesIn sc || ppopt_impl ppo || n `elem` docArgs =
          bracket p startPrec . group $
          enclose lparen rparen (group . align $ prettyBindingOf n False <+> colon <+> prettySe startPrec bnd ty) <+>
          st <> text "->" <$> prettySe startPrec ((n, False):bnd) sc
      | otherwise                      =
          bracket p startPrec . group $
          group (prettySe (startPrec + 1) bnd ty <+> st) <> text "->" <$> group (prettySe startPrec ((n, False):bnd) sc)
      where
        st =
          case s of
            Static -> text "[static]" <> space
            _      -> empty
    prettySe p bnd (PPi (Imp l s _ fa) n _ ty sc)
      | ppopt_impl ppo =
          bracket p startPrec $
          lbrace <> prettyBindingOf n True <+> colon <+> prettySe startPrec bnd ty <> rbrace <+>
          st <> text "->" </> prettySe startPrec ((n, True):bnd) sc
      | otherwise = prettySe startPrec ((n, True):bnd) sc
      where
        st =
          case s of
            Static -> text "[static]" <> space
            _      -> empty
    prettySe p bnd (PPi (Constraint _ _) n _ ty sc) =
      bracket p startPrec $
      prettySe (startPrec + 1) bnd ty <+> text "=>" </> prettySe startPrec ((n, True):bnd) sc
    prettySe p bnd (PPi (TacImp _ _ s) n _ ty sc) =
      bracket p startPrec $
      lbrace <> kwd "tacimp" <+> pretty n <+> colon <+> prettySe startPrec bnd ty <>
      rbrace <+> text "->" </> prettySe startPrec ((n, True):bnd) sc
    -- This case preserves the behavior of the former constructor PEq.
    -- It should be removed if feasible when the pretty-printing of infix
    -- operators in general is improved.
    prettySe p bnd (PApp _ (PRef _ n) [lt, rt, l, r])
      | n == eqTy, ppopt_impl ppo =
          bracket p eqPrec $
            enclose lparen rparen eq <+>
            align (group (vsep (map (prettyArgS bnd)
                                    [lt, rt, l, r])))
      | n == eqTy =
          bracket p eqPrec . align . group $
            prettyTerm (getTm l) <+> eq <$> group (prettyTerm (getTm r))
      where eq = annName eqTy (text "=")
            eqPrec = startPrec
            prettyTerm = prettySe (eqPrec + 1) bnd
    prettySe p bnd (PApp _ (PRef _ f) args) -- normal names, no explicit args
      | UN nm <- basename f
      , not (ppopt_impl ppo) && null (getShowArgs args) =
          prettyName True (ppopt_impl ppo) bnd f
    prettySe p bnd (PAppBind _ (PRef _ f) [])
      | not (ppopt_impl ppo) = text "!" <> prettyName True (ppopt_impl ppo) bnd f
    prettySe p bnd (PApp _ (PRef _ op) args) -- infix operators
      | UN nm <- basename op
      , not (tnull nm) &&
        (not (ppopt_impl ppo)) && (not $ isAlpha (thead nm)) =
          case getShowArgs args of
            [] -> opName True
            [x] -> group (opName True <$> group (prettySe startPrec bnd (getTm x)))
            [l,r] -> let precedence = maybe (startPrec - 1) prec f
                     in bracket p precedence $ inFix (getTm l) (getTm r)
            (l@(PExp _ _ _ _) : r@(PExp _ _ _ _) : rest) ->
                   bracket p funcAppPrec $
                          enclose lparen rparen (inFix (getTm l) (getTm r)) <+>
                          align (group (vsep (map (prettyArgS bnd) rest)))
            as -> opName True <+> align (vsep (map (prettyArgS bnd) as))
          where opName isPrefix = prettyName isPrefix (ppopt_impl ppo) bnd op
                f = getFixity (opStr op)
                left = case f of
                           Nothing -> funcAppPrec + 1
                           Just (Infixl p') -> p'
                           Just f' -> prec f' + 1
                right = case f of
                            Nothing -> funcAppPrec + 1
                            Just (Infixr p') -> p'
                            Just f' -> prec f' + 1
                inFix l r = align . group $
                  (prettySe left bnd l <+> opName False) <$>
                    group (prettySe right bnd r)
    prettySe p bnd (PApp _ hd@(PRef fc f) [tm]) -- symbols, like 'foo
      | PConstant NoFC (Idris.Core.TT.Str str) <- getTm tm,
        f == sUN "Symbol_" = annotate (AnnType ("'" ++ str) ("The symbol " ++ str)) $
                               char '\'' <> prettySe startPrec bnd (PRef fc (sUN str))
    prettySe p bnd (PApp _ f as) = -- Normal prefix applications
      let args = getShowArgs as
          fp   = prettySe (startPrec + 1) bnd f
          shownArgs = if ppopt_impl ppo then as else args
      in
        bracket p funcAppPrec . group $
            if null shownArgs
              then fp
              else fp <+> align (vsep (map (prettyArgS bnd) shownArgs))
    prettySe p bnd (PCase _ scr cases) =
      align $ kwd "case" <+> prettySe startPrec bnd scr <+> kwd "of" <$>
      indent 2 (vsep (map ppcase cases))
      where
        ppcase (l, r) = let prettyCase = prettySe startPrec
                                         ([(n, False) | n <- vars l] ++ bnd)
                        in nest nestingSize $
                             prettyCase l <+> text "=>" <+> prettyCase r
        -- Warning: this is a bit of a hack. At this stage, we don't have the
        -- global context, so we can't determine which names are constructors,
        -- which are types, and which are pattern variables on the LHS of the
        -- case pattern. We use the heuristic that names without a namespace
        -- are patvars, because right now case blocks in PTerms are always
        -- delaborated from TT before being sent to the pretty-printer. If they
        -- start getting printed directly, THIS WILL BREAK.
        -- Potential solution: add a list of known patvars to the cases in
        -- PCase, and have the delaborator fill it out, kind of like the pun
        -- disambiguation on PDPair.
        vars tm = filter noNS (allNamesIn tm)
        noNS (NS _ _) = False
        noNS _ = True

    prettySe p bnd (PIfThenElse _ c t f) =
      group . align . hang 2 . vsep $
        [ kwd "if" <+> prettySe startPrec bnd c
        , kwd "then" <+> prettySe startPrec bnd t
        , kwd "else" <+> prettySe startPrec bnd f
        ]
    prettySe p bnd (PHidden tm) = text "." <> prettySe funcAppPrec bnd tm
    prettySe p bnd (PResolveTC _) = kwd "%instance"
    prettySe p bnd (PTrue _ IsType) = annName unitTy $ text "()"
    prettySe p bnd (PTrue _ IsTerm) = annName unitCon $ text "()"
    prettySe p bnd (PTrue _ TypeOrTerm) = text "()"
    prettySe p bnd (PRewrite _ l r _) =
      bracket p startPrec $
      text "rewrite" <+> prettySe (startPrec + 1) bnd l <+> text "in" <+> prettySe startPrec bnd r
    prettySe p bnd (PTyped l r) =
      lparen <> prettySe startPrec bnd l <+> colon <+> prettySe startPrec bnd r <> rparen
    prettySe p bnd pair@(PPair _ pun _ _) -- flatten tuples to the right, like parser
      | Just elts <- pairElts pair = enclose (ann lparen) (ann rparen) .
                                     align . group . vsep . punctuate (ann comma) $
                                     map (prettySe startPrec bnd) elts
        where ann = case pun of
                      TypeOrTerm -> id
                      IsType -> annName pairTy
                      IsTerm -> annName pairCon
    prettySe p bnd (PDPair _ pun l t r) =
      annotated lparen <>
      left <+>
      annotated (text "**") <+>
      prettySe startPrec (addBinding bnd) r <>
      annotated rparen
      where annotated = case pun of
              IsType -> annName sigmaTy
              IsTerm -> annName sigmaCon
              TypeOrTerm -> id
            (left, addBinding) = case (l, pun) of
              (PRef _ n, IsType) -> (bindingOf n False <+> text ":" <+> prettySe startPrec bnd t,        ((n, False) :))
              _ ->                  (prettySe startPrec bnd l, id            )
    prettySe p bnd (PAlternative a as) =
      lparen <> text "|" <> prettyAs <> text "|" <> rparen
        where
          prettyAs =
            foldr (\l -> \r -> l <+> text "," <+> r) empty $ map (prettySe startPrec bnd) as
    prettySe p bnd (PType _) = annotate (AnnType "Type" "The type of types") $ text "Type"
    prettySe p bnd (PUniverse u) = annotate (AnnType (show u) "The type of unique types") $ text (show u)
    prettySe p bnd (PConstant _ c) = annotate (AnnConst c) (text (show c))
    -- XXX: add pretty for tactics
    prettySe p bnd (PProof ts) =
      text "proof" <+> lbrace <> nest nestingSize (text . show $ ts) <> rbrace
    prettySe p bnd (PTactics ts) =
      text "tactics" <+> lbrace <> nest nestingSize (text . show $ ts) <> rbrace
    prettySe p bnd (PMetavar n) = text "?" <> pretty n
    prettySe p bnd (PReturn f) = kwd "return"
    prettySe p bnd PImpossible = kwd "impossible"
    prettySe p bnd Placeholder = text "_"
    prettySe p bnd (PDoBlock _) = text "do block pretty not implemented"
    prettySe p bnd (PCoerced t) = prettySe p bnd t
    prettySe p bnd (PElabError s) = pretty s
    -- Quasiquote pprinting ignores bound vars
    prettySe p bnd (PQuasiquote t Nothing) = text "`(" <> prettySe p [] t <> text ")"
    prettySe p bnd (PQuasiquote t (Just g)) = text "`(" <> prettySe p [] t <+> colon <+> prettySe p [] g <> text ")"
    prettySe p bnd (PUnquote t) = text "~" <> prettySe p bnd t
    prettySe p bnd (PQuoteName n) = text "`{" <> prettyName True (ppopt_impl ppo) bnd n <> text "}"

    prettySe p bnd _ = text "missing pretty-printer for term"

    prettyBindingOf :: Name -> Bool -> Doc OutputAnnotation
    prettyBindingOf n imp = annotate (AnnBoundName n imp) (text (display n))
      where display (UN n)    = T.unpack n
            display (MN _ n)  = T.unpack n
            -- If a namespace is specified on a binding form, we'd better show it regardless of the implicits settings
            display (NS n ns) = (concat . intersperse "." . map T.unpack . reverse) ns ++ "." ++ display n
            display n         = show n

    prettyArgS bnd (PImp _ _ _ n tm) = prettyArgSi bnd (n, tm)
    prettyArgS bnd (PExp _ _ _ tm)   = prettyArgSe bnd tm
    prettyArgS bnd (PConstraint _ _ _ tm) = prettyArgSc bnd tm
    prettyArgS bnd (PTacImplicit _ _ n _ tm) = prettyArgSti bnd (n, tm)

    prettyArgSe bnd arg = prettySe (funcAppPrec + 1) bnd arg
    prettyArgSi bnd (n, val) = lbrace <> pretty n <+> text "=" <+> prettySe startPrec bnd val <> rbrace
    prettyArgSc bnd val = lbrace <> lbrace <> prettySe startPrec bnd val <> rbrace <> rbrace
    prettyArgSti bnd (n, val) = lbrace <> kwd "auto" <+> pretty n <+> text "=" <+> prettySe startPrec bnd val <> rbrace

    annName :: Name -> Doc OutputAnnotation -> Doc OutputAnnotation
    annName n = annotate (AnnName n Nothing Nothing Nothing)

    opStr :: Name -> String
    opStr (NS n _) = opStr n
    opStr (UN n) = T.unpack n

    slist' _ _ e
      | containsHole e = Nothing
    slist' p bnd (PApp _ (PRef _ nil) _)
      | not (ppopt_impl ppo) && nsroot nil == sUN "Nil" = Just []
    slist' p bnd (PRef _ nil)
      | not (ppopt_impl ppo) && nsroot nil == sUN "Nil" = Just []
    slist' p bnd (PApp _ (PRef _ cons) args)
      | nsroot cons == sUN "::",
        (PExp {getTm=tl}):(PExp {getTm=hd}):imps <- reverse args,
        all isImp imps,
        Just tl' <- slist' p bnd tl
      = Just (hd:tl')
      where
        isImp (PImp {}) = True
        isImp _ = False
    slist' _ _ tm = Nothing

    slist p bnd e | Just es <- slist' p bnd e = Just $
      case es of [] -> annotate (AnnData "" "") $ text "[]"
                 [x] -> enclose left right . group $
                        prettySe p bnd x
                 xs -> (enclose left right .
                        align . group . vsep .
                        punctuate comma .
                        map (prettySe p bnd)) xs
      where left  = (annotate (AnnData "" "") (text "["))
            right = (annotate (AnnData "" "") (text "]"))
            comma = (annotate (AnnData "" "") (text ","))
    slist _ _ _ = Nothing

    pairElts :: PTerm -> Maybe [PTerm]
    pairElts (PPair _ _ x y) | Just elts <- pairElts y = Just (x:elts)
                             | otherwise = Just [x, y]
    pairElts _ = Nothing

    natns = "Prelude.Nat."

    snat p (PRef _ z)
      | show z == (natns++"Z") || show z == "Z" = Just 0
    snat p (PApp _ s [PExp {getTm=n}])
      | show s == (natns++"S") || show s == "S",
        Just n' <- snat p n
      = Just $ 1 + n'
    snat _ _ = Nothing

    bracket outer inner doc
      | outer > inner = lparen <> doc <> rparen
      | otherwise     = doc

    kwd = annotate AnnKeyword . text

    fixities :: M.Map String Fixity
    fixities = M.fromList [(s, f) | (Fix f s) <- infixes]

    getFixity :: String -> Maybe Fixity
    getFixity = flip M.lookup fixities

-- | Strip away namespace information
basename :: Name -> Name
basename (NS n _) = basename n
basename n = n

-- | Determine whether a name was the one inserted for a hole or
-- guess by the delaborator
isHoleName :: Name -> Bool
isHoleName (UN n) = n == T.pack "[__]"
isHoleName _      = False

-- | Check whether a PTerm has been delaborated from a Term containing a Hole or Guess
containsHole :: PTerm -> Bool
containsHole pterm = or [isHoleName n | PRef _ n <- take 1000 $ universe pterm]

-- | Pretty-printer helper for names that attaches the correct annotations
prettyName
  :: Bool -- ^^ whether the name should be parenthesised if it is an infix operator
  -> Bool -- ^^ whether to show namespaces
  -> [(Name, Bool)] -- ^^ the current bound variables and whether they are implicit
  -> Name -- ^^ the name to pprint
  -> Doc OutputAnnotation
prettyName infixParen showNS bnd n
    | (MN _ s) <- n, isPrefixOf "_" $ T.unpack s = text "_"
    | (UN n') <- n, T.unpack n' == "_" = text "_"
    | Just imp <- lookup n bnd = annotate (AnnBoundName n imp) fullName
    | otherwise                = annotate (AnnName n Nothing Nothing Nothing) fullName
  where fullName = text nameSpace <> parenthesise (text (baseName n))
        baseName (UN n) = T.unpack n
        baseName (NS n ns) = baseName n
        baseName (MN i s) = T.unpack s
        baseName other = show other
        nameSpace = case n of
          (NS n' ns) -> if showNS then (concatMap (++ ".") . map T.unpack . reverse) ns else ""
          _ -> ""
        isInfix = case baseName n of
          ""      -> False
          (c : _) -> not (isAlpha c)
        parenthesise = if isInfix && infixParen then enclose lparen rparen else id


showCImp :: PPOption -> PClause -> Doc OutputAnnotation
showCImp ppo (PClause _ n l ws r w)
 = prettyImp ppo l <+> showWs ws <+> text "=" <+> prettyImp ppo r
             <+> text "where" <+> text (show w)
  where
    showWs [] = empty
    showWs (x : xs) = text "|" <+> prettyImp ppo x <+> showWs xs
showCImp ppo (PWith _ n l ws r pn w)
 = prettyImp ppo l <+> showWs ws <+> text "with" <+> prettyImp ppo r
                 <+> braces (text (show w))
  where
    showWs [] = empty
    showWs (x : xs) = text "|" <+> prettyImp ppo x <+> showWs xs


showDImp :: PPOption -> PData -> Doc OutputAnnotation
showDImp ppo (PDatadecl n nfc ty cons)
 = text "data" <+> text (show n) <+> colon <+> prettyImp ppo ty <+> text "where" <$>
    (indent 2 $ vsep (map (\ (_, _, n, _, t, _, _) -> pipe <+> prettyName True False [] n <+> colon <+> prettyImp ppo t) cons))

showDecls :: PPOption -> [PDecl] -> Doc OutputAnnotation
showDecls o ds = vsep (map (showDeclImp o) ds)

showDeclImp _ (PFix _ f ops) = text (show f) <+> cat (punctuate (text ",") (map text ops))
showDeclImp o (PTy _ _ _ _ _ n _ t) = text "tydecl" <+> text (showCG n) <+> colon <+> prettyImp o t
showDeclImp o (PClauses _ _ n cs) = text "pat" <+> text (showCG n) <+> text "\t" <+>
                                      indent 2 (vsep (map (showCImp o) cs))
showDeclImp o (PData _ _ _ _ _ d) = showDImp o { ppopt_impl = True } d
showDeclImp o (PParams _ ns ps) = text "params" <+> braces (text (show ns) <> line <> showDecls o ps <> line)
showDeclImp o (PNamespace n ps) = text "namespace" <+> text n <> braces (line <> showDecls o ps <> line)
showDeclImp _ (PSyntax _ syn) = text "syntax" <+> text (show syn)
showDeclImp o (PClass _ _ _ cs n _ ps _ _ ds _ _)
   = text "class" <+> text (show cs) <+> text (show n) <+> text (show ps) <> line <> showDecls o ds
showDeclImp o (PInstance _ _ _ _ cs n _ _ t _ ds)
   = text "instance" <+> text (show cs) <+> text (show n) <+> prettyImp o t <> line <> showDecls o ds
showDeclImp _ _ = text "..."
-- showDeclImp (PImport o) = "import " ++ o

getImps :: [PArg] -> [(Name, PTerm)]
getImps [] = []
getImps (PImp _ _ _ n tm : xs) = (n, tm) : getImps xs
getImps (_ : xs) = getImps xs

getExps :: [PArg] -> [PTerm]
getExps [] = []
getExps (PExp _ _ _ tm : xs) = tm : getExps xs
getExps (_ : xs) = getExps xs

getShowArgs :: [PArg] -> [PArg]
getShowArgs [] = []
getShowArgs (e@(PExp _ _ _ tm) : xs) = e : getShowArgs xs
getShowArgs (e : xs) | AlwaysShow `elem` argopts e = e : getShowArgs xs
                     | PImp _ _ _ _ tm <- e
                     , containsHole tm       = e : getShowArgs xs
getShowArgs (_ : xs) = getShowArgs xs

getConsts :: [PArg] -> [PTerm]
getConsts [] = []
getConsts (PConstraint _ _ _ tm : xs) = tm : getConsts xs
getConsts (_ : xs) = getConsts xs

getAll :: [PArg] -> [PTerm]
getAll = map getTm


-- | Show Idris name
showName :: Maybe IState   -- ^^ the Idris state, for information about names and colours
         -> [(Name, Bool)] -- ^^ the bound variables and whether they're implicit
         -> PPOption         -- ^^ pretty printing options
         -> Bool           -- ^^ whether to colourise
         -> Name           -- ^^ the term to show
         -> String
showName ist bnd ppo colour n = case ist of
                                   Just i -> if colour then colourise n (idris_colourTheme i) else showbasic n
                                   Nothing -> showbasic n
    where name = if ppopt_impl ppo then show n else showbasic n
          showbasic n@(UN _) = showCG n
          showbasic (MN i s) = str s
          showbasic (NS n s) = showSep "." (map str (reverse s)) ++ "." ++ showbasic n
          showbasic (SN s) = show s
          fst3 (x, _, _) = x
          colourise n t = let ctxt' = fmap tt_ctxt ist in
                          case ctxt' of
                            Nothing -> name
                            Just ctxt | Just impl <- lookup n bnd -> if impl then colouriseImplicit t name
                                                                             else colouriseBound t name
                                      | isDConName n ctxt -> colouriseData t name
                                      | isFnName n ctxt   -> colouriseFun t name
                                      | isTConName n ctxt -> colouriseType t name
                                      -- The assumption is that if a name is not bound and does not exist in the
                                      -- global context, then we're somewhere in which implicit info has been lost
                                      -- (like error messages). Thus, unknown vars are colourised as implicits.
                                      | otherwise         -> colouriseImplicit t name

showTm :: IState -- ^^ the Idris state, for information about identifiers and colours
       -> PTerm  -- ^^ the term to show
       -> String
showTm ist = displayDecorated (consoleDecorate ist) .
             renderPretty 0.8 100000 .
             prettyImp (ppOptionIst ist)

-- | Show a term with implicits, no colours
showTmImpls :: PTerm -> String
showTmImpls = flip (displayS . renderCompact . prettyImp verbosePPOption) ""



instance Sized PTerm where
  size (PQuote rawTerm) = size rawTerm
  size (PRef fc name) = size name
  size (PLam fc name _ ty bdy) = 1 + size ty + size bdy
  size (PPi plicity name fc ty bdy) = 1 + size ty + size fc + size bdy
  size (PLet fc name nfc ty def bdy) = 1 + size ty + size def + size bdy
  size (PTyped trm ty) = 1 + size trm + size ty
  size (PApp fc name args) = 1 + size args
  size (PAppBind fc name args) = 1 + size args
  size (PCase fc trm bdy) = 1 + size trm + size bdy
  size (PIfThenElse fc c t f) = 1 + sum (map size [c, t, f])
  size (PTrue fc _) = 1
  size (PResolveTC fc) = 1
  size (PRewrite fc left right _) = 1 + size left + size right
  size (PPair fc _ left right) = 1 + size left + size right
  size (PDPair fs _ left ty right) = 1 + size left + size ty + size right
  size (PAlternative a alts) = 1 + size alts
  size (PHidden hidden) = size hidden
  size (PUnifyLog tm) = size tm
  size (PDisamb _ tm) = size tm
  size (PNoImplicits tm) = size tm
  size (PType _) = 1
  size (PUniverse _) = 1
  size (PConstant fc const) = 1 + size fc + size const
  size Placeholder = 1
  size (PDoBlock dos) = 1 + size dos
  size (PIdiom fc term) = 1 + size term
  size (PReturn fc) = 1
  size (PMetavar name) = 1
  size (PProof tactics) = size tactics
  size (PElabError err) = size err
  size PImpossible = 1
  size _ = 0

getPArity :: PTerm -> Int
getPArity (PPi _ _ _ _ sc) = 1 + getPArity sc
getPArity _ = 0

-- Return all names, free or globally bound, in the given term.

allNamesIn :: PTerm -> [Name]
allNamesIn tm = nub $ ni [] tm
  where -- TODO THINK added niTacImp, but is it right?
    ni env (PRef _ n)
        | not (n `elem` env) = [n]
    ni env (PPatvar _ n) = [n]
    ni env (PApp _ f as)   = ni env f ++ concatMap (ni env) (map getTm as)
    ni env (PAppBind _ f as)   = ni env f ++ concatMap (ni env) (map getTm as)
    ni env (PCase _ c os)  = ni env c ++ concatMap (ni env) (map snd os)
    ni env (PIfThenElse _ c t f) = ni env c ++ ni env t ++ ni env f
    ni env (PLam fc n _ ty sc)  = ni env ty ++ ni (n:env) sc
    ni env (PPi p n _ ty sc) = niTacImp env p ++ ni env ty ++ ni (n:env) sc
    ni env (PHidden tm)    = ni env tm
    ni env (PRewrite _ l r _) = ni env l ++ ni env r
    ni env (PTyped l r)    = ni env l ++ ni env r
    ni env (PPair _ _ l r)   = ni env l ++ ni env r
    ni env (PDPair _ _ (PRef _ n) t r)  = ni env t ++ ni (n:env) r
    ni env (PDPair _ _ l t r)  = ni env l ++ ni env t ++ ni env r
    ni env (PAlternative a ls) = concatMap (ni env) ls
    ni env (PUnifyLog tm)    = ni env tm
    ni env (PDisamb _ tm)    = ni env tm
    ni env (PNoImplicits tm)    = ni env tm
    ni env _               = []

    niTacImp env (TacImp _ _ scr) = ni env scr
    niTacImp _ _                   = []


-- Return all names defined in binders in the given term
boundNamesIn :: PTerm -> [Name]
boundNamesIn tm = S.toList (ni S.empty tm)
  where -- TODO THINK Added niTacImp, but is it right?
    ni set (PApp _ f as) = niTms (ni set f) (map getTm as)
    ni set (PAppBind _ f as) = niTms (ni set f) (map getTm as)
    ni set (PCase _ c os)  = niTms (ni set c) (map snd os)
    ni set (PIfThenElse _ c t f) = niTms set [c, t, f]
<<<<<<< HEAD
    ni set (PLam fc n _ ty sc)  = S.insert n $ ni (ni set ty) sc
    ni set (PLet fc n nfc ty val sc) = S.insert n $ ni (ni (ni set ty) val) sc
    ni set (PPi p n _ ty sc) = niTacImp (S.insert n $ ni (ni set ty) sc) p
    ni set (PEq _ _ _ l r) = ni (ni set l) r
=======
    ni set (PLam fc n ty sc)  = S.insert n $ ni (ni set ty) sc
    ni set (PLet fc n ty val sc) = S.insert n $ ni (ni (ni set ty) val) sc
    ni set (PPi p n ty sc) = niTacImp (S.insert n $ ni (ni set ty) sc) p
>>>>>>> f07ac489
    ni set (PRewrite _ l r _) = ni (ni set l) r
    ni set (PTyped l r) = ni (ni set l) r
    ni set (PPair _ _ l r) = ni (ni set l) r
    ni set (PDPair _ _ (PRef _ n) t r) = ni (ni set t) r
    ni set (PDPair _ _ l t r) = ni (ni (ni set l) t) r
    ni set (PAlternative a as) = niTms set as
    ni set (PHidden tm) = ni set tm
    ni set (PUnifyLog tm) = ni set tm
    ni set (PDisamb _ tm) = ni set tm
    ni set (PNoImplicits tm) = ni set tm
    ni set _               = set

    niTms set [] = set
    niTms set (x : xs) = niTms (ni set x) xs

    niTacImp set (TacImp _ _ scr) = ni set scr
    niTacImp set _                = set

-- Return names which are valid implicits in the given term (type).
implicitNamesIn :: [Name] -> IState -> PTerm -> [Name]
implicitNamesIn uvars ist tm = nub $ ni [] tm
  where
    ni env (PRef _ n)
        | not (n `elem` env)
            = case lookupTy n (tt_ctxt ist) of
                [] -> [n]
                _ -> if n `elem` uvars then [n] else []
    ni env (PApp _ f@(PRef _ n) as)
        | n `elem` uvars = ni env f ++ concatMap (ni env) (map getTm as)
        | otherwise = concatMap (ni env) (map getTm as)
    ni env (PApp _ f as) = ni env f ++ concatMap (ni env) (map getTm as)
    ni env (PAppBind _ f as)   = ni env f ++ concatMap (ni env) (map getTm as)
    ni env (PCase _ c os)  = ni env c ++
    -- names in 'os', not counting the names bound in the cases
                                (nub (concatMap (ni env) (map snd os))
                                     \\ nub (concatMap (ni env) (map fst os)))
    ni env (PIfThenElse _ c t f) = concatMap (ni env) [c, t, f]
<<<<<<< HEAD
    ni env (PLam fc n _ ty sc)  = ni env ty ++ ni (n:env) sc
    ni env (PPi p n _ ty sc) = ni env ty ++ ni (n:env) sc
    ni env (PEq _ _ _ l r)     = ni env l ++ ni env r
=======
    ni env (PLam fc n ty sc)  = ni env ty ++ ni (n:env) sc
    ni env (PPi p n ty sc) = ni env ty ++ ni (n:env) sc
>>>>>>> f07ac489
    ni env (PRewrite _ l r _) = ni env l ++ ni env r
    ni env (PTyped l r)    = ni env l ++ ni env r
    ni env (PPair _ _ l r)   = ni env l ++ ni env r
    ni env (PDPair _ _ (PRef _ n) t r) = ni env t ++ ni (n:env) r
    ni env (PDPair _ _ l t r) = ni env l ++ ni env t ++ ni env r
    ni env (PAlternative a as) = concatMap (ni env) as
    ni env (PHidden tm)    = ni env tm
    ni env (PUnifyLog tm)    = ni env tm
    ni env (PDisamb _ tm)    = ni env tm
    ni env (PNoImplicits tm) = ni env tm
    ni env _               = []

-- Return names which are free in the given term.
namesIn :: [(Name, PTerm)] -> IState -> PTerm -> [Name]
namesIn uvars ist tm = nub $ ni [] tm
  where
    ni env (PRef _ n)
        | not (n `elem` env)
            = case lookupTy n (tt_ctxt ist) of
                [] -> [n]
                _ -> if n `elem` (map fst uvars) then [n] else []
    ni env (PApp _ f as)   = ni env f ++ concatMap (ni env) (map getTm as)
    ni env (PAppBind _ f as)   = ni env f ++ concatMap (ni env) (map getTm as)
    ni env (PCase _ c os)  = ni env c ++
    -- names in 'os', not counting the names bound in the cases
                                (nub (concatMap (ni env) (map snd os))
                                     \\ nub (concatMap (ni env) (map fst os)))
    ni env (PIfThenElse _ c t f) = concatMap (ni env) [c, t, f]
<<<<<<< HEAD
    ni env (PLam fc n nfc ty sc)  = ni env ty ++ ni (n:env) sc
    ni env (PPi p n _ ty sc) = niTacImp env p ++ ni env ty ++ ni (n:env) sc
    ni env (PEq _ _ _ l r)     = ni env l ++ ni env r
=======
    ni env (PLam fc n ty sc)  = ni env ty ++ ni (n:env) sc
    ni env (PPi p n ty sc) = niTacImp env p ++ ni env ty ++ ni (n:env) sc
>>>>>>> f07ac489
    ni env (PRewrite _ l r _) = ni env l ++ ni env r
    ni env (PTyped l r)    = ni env l ++ ni env r
    ni env (PPair _ _ l r)   = ni env l ++ ni env r
    ni env (PDPair _ _ (PRef _ n) t r) = ni env t ++ ni (n:env) r
    ni env (PDPair _ _ l t r) = ni env l ++ ni env t ++ ni env r
    ni env (PAlternative a as) = concatMap (ni env) as
    ni env (PHidden tm)    = ni env tm
    ni env (PUnifyLog tm)    = ni env tm
    ni env (PDisamb _ tm)    = ni env tm
    ni env (PNoImplicits tm) = ni env tm
    ni env _               = []

    niTacImp env (TacImp _ _ scr) = ni env scr
    niTacImp _ _                  = []

-- Return which of the given names are used in the given term.

usedNamesIn :: [Name] -> IState -> PTerm -> [Name]
usedNamesIn vars ist tm = nub $ ni [] tm
  where -- TODO THINK added niTacImp, but is it right?
    ni env (PRef _ n)
        | n `elem` vars && not (n `elem` env)
            = case lookupDefExact n (tt_ctxt ist) of
                Nothing -> [n]
                _ -> []
    ni env (PApp _ f as)   = ni env f ++ concatMap (ni env) (map getTm as)
    ni env (PAppBind _ f as)   = ni env f ++ concatMap (ni env) (map getTm as)
    ni env (PCase _ c os)  = ni env c ++ concatMap (ni env) (map snd os)
    ni env (PIfThenElse _ c t f) = concatMap (ni env) [c, t, f]
<<<<<<< HEAD
    ni env (PLam fc n _ ty sc)  = ni env ty ++ ni (n:env) sc
    ni env (PPi p n _ ty sc) = niTacImp env p ++ ni env ty ++ ni (n:env) sc
    ni env (PEq _ _ _ l r)     = ni env l ++ ni env r
=======
    ni env (PLam fc n ty sc)  = ni env ty ++ ni (n:env) sc
    ni env (PPi p n ty sc) = niTacImp env p ++ ni env ty ++ ni (n:env) sc
>>>>>>> f07ac489
    ni env (PRewrite _ l r _) = ni env l ++ ni env r
    ni env (PTyped l r)    = ni env l ++ ni env r
    ni env (PPair _ _ l r)   = ni env l ++ ni env r
    ni env (PDPair _ _ (PRef _ n) t r) = ni env t ++ ni (n:env) r
    ni env (PDPair _ _ l t r) = ni env l ++ ni env t ++ ni env r
    ni env (PAlternative a as) = concatMap (ni env) as
    ni env (PHidden tm)    = ni env tm
    ni env (PUnifyLog tm)    = ni env tm
    ni env (PDisamb _ tm)    = ni env tm
    ni env (PNoImplicits tm) = ni env tm
    ni env _               = []

    niTacImp env (TacImp _ _ scr) = ni env scr
    niTacImp _ _                = []

-- Return the list of inaccessible (= dotted) positions for a name.
getErasureInfo :: IState -> Name -> [Int]
getErasureInfo ist n =
    case lookupCtxtExact n (idris_optimisation ist) of
        Just (Optimise inacc detagg) -> map fst inacc
        Nothing -> []<|MERGE_RESOLUTION|>--- conflicted
+++ resolved
@@ -1939,16 +1939,9 @@
     ni set (PAppBind _ f as) = niTms (ni set f) (map getTm as)
     ni set (PCase _ c os)  = niTms (ni set c) (map snd os)
     ni set (PIfThenElse _ c t f) = niTms set [c, t, f]
-<<<<<<< HEAD
     ni set (PLam fc n _ ty sc)  = S.insert n $ ni (ni set ty) sc
     ni set (PLet fc n nfc ty val sc) = S.insert n $ ni (ni (ni set ty) val) sc
     ni set (PPi p n _ ty sc) = niTacImp (S.insert n $ ni (ni set ty) sc) p
-    ni set (PEq _ _ _ l r) = ni (ni set l) r
-=======
-    ni set (PLam fc n ty sc)  = S.insert n $ ni (ni set ty) sc
-    ni set (PLet fc n ty val sc) = S.insert n $ ni (ni (ni set ty) val) sc
-    ni set (PPi p n ty sc) = niTacImp (S.insert n $ ni (ni set ty) sc) p
->>>>>>> f07ac489
     ni set (PRewrite _ l r _) = ni (ni set l) r
     ni set (PTyped l r) = ni (ni set l) r
     ni set (PPair _ _ l r) = ni (ni set l) r
@@ -1986,14 +1979,8 @@
                                 (nub (concatMap (ni env) (map snd os))
                                      \\ nub (concatMap (ni env) (map fst os)))
     ni env (PIfThenElse _ c t f) = concatMap (ni env) [c, t, f]
-<<<<<<< HEAD
     ni env (PLam fc n _ ty sc)  = ni env ty ++ ni (n:env) sc
     ni env (PPi p n _ ty sc) = ni env ty ++ ni (n:env) sc
-    ni env (PEq _ _ _ l r)     = ni env l ++ ni env r
-=======
-    ni env (PLam fc n ty sc)  = ni env ty ++ ni (n:env) sc
-    ni env (PPi p n ty sc) = ni env ty ++ ni (n:env) sc
->>>>>>> f07ac489
     ni env (PRewrite _ l r _) = ni env l ++ ni env r
     ni env (PTyped l r)    = ni env l ++ ni env r
     ni env (PPair _ _ l r)   = ni env l ++ ni env r
@@ -2022,14 +2009,8 @@
                                 (nub (concatMap (ni env) (map snd os))
                                      \\ nub (concatMap (ni env) (map fst os)))
     ni env (PIfThenElse _ c t f) = concatMap (ni env) [c, t, f]
-<<<<<<< HEAD
     ni env (PLam fc n nfc ty sc)  = ni env ty ++ ni (n:env) sc
     ni env (PPi p n _ ty sc) = niTacImp env p ++ ni env ty ++ ni (n:env) sc
-    ni env (PEq _ _ _ l r)     = ni env l ++ ni env r
-=======
-    ni env (PLam fc n ty sc)  = ni env ty ++ ni (n:env) sc
-    ni env (PPi p n ty sc) = niTacImp env p ++ ni env ty ++ ni (n:env) sc
->>>>>>> f07ac489
     ni env (PRewrite _ l r _) = ni env l ++ ni env r
     ni env (PTyped l r)    = ni env l ++ ni env r
     ni env (PPair _ _ l r)   = ni env l ++ ni env r
@@ -2059,14 +2040,8 @@
     ni env (PAppBind _ f as)   = ni env f ++ concatMap (ni env) (map getTm as)
     ni env (PCase _ c os)  = ni env c ++ concatMap (ni env) (map snd os)
     ni env (PIfThenElse _ c t f) = concatMap (ni env) [c, t, f]
-<<<<<<< HEAD
     ni env (PLam fc n _ ty sc)  = ni env ty ++ ni (n:env) sc
     ni env (PPi p n _ ty sc) = niTacImp env p ++ ni env ty ++ ni (n:env) sc
-    ni env (PEq _ _ _ l r)     = ni env l ++ ni env r
-=======
-    ni env (PLam fc n ty sc)  = ni env ty ++ ni (n:env) sc
-    ni env (PPi p n ty sc) = niTacImp env p ++ ni env ty ++ ni (n:env) sc
->>>>>>> f07ac489
     ni env (PRewrite _ l r _) = ni env l ++ ni env r
     ni env (PTyped l r)    = ni env l ++ ni env r
     ni env (PPair _ _ l r)   = ni env l ++ ni env r
