--- conflicted
+++ resolved
@@ -40,7 +40,7 @@
 import Codec.Archive.Zip
 
 ibcVersion :: Word16
-ibcVersion = 115
+ibcVersion = 116
 
 data IBCFile = IBCFile { ver :: Word16,
                          sourcefile :: FilePath,
@@ -1581,7 +1581,6 @@
                                            put x2
                                            put x3
                                            put x4
-<<<<<<< HEAD
                 PPair x1 x2 x3 x4 x5 -> do putWord8 18
                                            put x1
                                            put x2
@@ -1595,26 +1594,10 @@
                                                put x4
                                                put x5
                                                put x6
-                PAlternative x1 x2 -> do putWord8 20
-                                         put x1
-                                         put x2
-=======
-                PPair x1 x2 x3 x4 -> do putWord8 18
-                                        put x1
-                                        put x2
-                                        put x3
-                                        put x4
-                PDPair x1 x2 x3 x4 x5 -> do putWord8 19
-                                            put x1
-                                            put x2
-                                            put x3
-                                            put x4
-                                            put x5
                 PAlternative x1 x2 x3 -> do putWord8 20
                                             put x1
                                             put x2
                                             put x3
->>>>>>> 5da0d605
                 PHidden x1 -> do putWord8 21
                                  put x1
                 PType x1 -> do putWord8 22
