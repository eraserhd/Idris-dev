--- conflicted
+++ resolved
@@ -22,11 +22,8 @@
           Language.Reflection,
 
           Data.Morphisms, Data.Bits, Data.Mod2, Data.Z, Data.Sign,
-<<<<<<< HEAD
           Data.SortedMap, Data.SortedSet, Data.BoundedList,
-=======
           Data.Vect.Quantifiers
->>>>>>> 52b4e066
 
           Control.Monad.Identity, Control.Monad.State, Control.Category,
           Control.Arrow,
