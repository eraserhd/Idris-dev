module Data.Bits

%default total

divCeil : Nat -> Nat -> Nat
divCeil x y = case x `mod` y of
                O   => x `div` y
                S _ => S (x `div` y)

nextPow2 : Nat -> Nat
nextPow2 O = O
nextPow2 x = if x == (2 `power` l2x)
             then l2x
             else S l2x
    where
      l2x = log2 x

nextBytes : Nat -> Nat
nextBytes bits = (nextPow2 (bits `divCeil` 8))

machineTy : Nat -> Type
machineTy O = Bits8
machineTy (S O) = Bits16
machineTy (S (S O)) = Bits32
machineTy (S (S (S _))) = Bits64

bitsUsed : Nat -> Nat
bitsUsed n = 8 * (2 `power` n)

%assert_total
natToBits' : machineTy n -> Nat -> machineTy n
natToBits' a O = a
natToBits' {n=n} a x with n
<<<<<<< HEAD
 natToBits' a (S x') | O = natToBits' (prim__addB8 a (prim__intToB8 1)) x'
 natToBits' a (S x') | S O = natToBits' {n = S O} (prim__addB16 a (prim__intToB16 1)) x'
 natToBits' a (S x') | S (S O) = natToBits' {n=S (S O)} (prim__addB32 a (prim__intToB32 1)) x'
 natToBits' a (S x') | S (S (S k)) = natToBits' {n = S (S (S k))} (prim__addB64 a (prim__intToB64 1)) x'

natToBits : Nat -> machineTy n
natToBits {n=n} x with n
    | O = natToBits' {n=O} (prim__intToB8 0) x
    | S O = natToBits' {n=S O} (prim__intToB16 0) x
    | S (S O) = natToBits' {n=S (S O)} (prim__intToB32 0) x
    | S (S (S k)) = natToBits' {n=S (S (S k))} (prim__intToB64 0) x
=======
 natToBits' a (S x') | O = natToBits' (prim__addB8 a (prim__truncInt_B8 1)) x'
 natToBits' a (S x') | S O = natToBits' (prim__addB16 a (prim__truncInt_B16 1)) x'
 natToBits' a (S x') | S (S O) = natToBits' (prim__addB32 a (prim__truncInt_B32 1)) x'
 natToBits' a (S x') | S (S (S _)) = natToBits' (prim__addB64 a (prim__truncInt_B64 1)) x'

natToBits : Nat -> machineTy n
natToBits {n=n} x with n
    | O = natToBits' (prim__truncInt_B8 0) x
    | S O = natToBits' (prim__truncInt_B16 0) x
    | S (S O) = natToBits' (prim__truncInt_B32 0) x
    | S (S (S _)) = natToBits' (prim__truncInt_B64 0) x
>>>>>>> b7a10593

getPad : Nat -> machineTy n
getPad n = natToBits ((bitsUsed (nextBytes n)) - n)

public
data Bits : Nat -> Type where
    MkBits : machineTy (nextBytes n) -> Bits n

pad8 : Nat -> (Bits8 -> Bits8 -> Bits8) -> Bits8 -> Bits8 -> Bits8
pad8 n f x y = prim__lshrB8 (f (prim__shlB8 x pad) (prim__shlB8 y pad)) pad
    where
      pad = getPad {n=0} n

pad16 : Nat -> (Bits16 -> Bits16 -> Bits16) -> Bits16 -> Bits16 -> Bits16
pad16 n f x y = prim__lshrB16 (f (prim__shlB16 x pad) (prim__shlB16 y pad)) pad
    where
      pad = getPad {n=1} n

pad32 : Nat -> (Bits32 -> Bits32 -> Bits32) -> Bits32 -> Bits32 -> Bits32
pad32 n f x y = prim__lshrB32 (f (prim__shlB32 x pad) (prim__shlB32 y pad)) pad
    where
      pad = getPad {n=2} n

pad64 : Nat -> (Bits64 -> Bits64 -> Bits64) -> Bits64 -> Bits64 -> Bits64
pad64 n f x y = prim__lshrB64 (f (prim__shlB64 x pad) (prim__shlB64 y pad)) pad
    where
      pad = getPad {n=3} n

-- These versions only pad the first operand
pad8' : Nat -> (Bits8 -> Bits8 -> Bits8) -> Bits8 -> Bits8 -> Bits8
pad8' n f x y = prim__lshrB8 (f (prim__shlB8 x pad) y) pad
    where
      pad = getPad {n=0} n

pad16' : Nat -> (Bits16 -> Bits16 -> Bits16) -> Bits16 -> Bits16 -> Bits16
pad16' n f x y = prim__lshrB16 (f (prim__shlB16 x pad) y) pad
    where
      pad = getPad {n=1} n

pad32' : Nat -> (Bits32 -> Bits32 -> Bits32) -> Bits32 -> Bits32 -> Bits32
pad32' n f x y = prim__lshrB32 (f (prim__shlB32 x pad) y) pad
    where
      pad = getPad {n=2} n

pad64' : Nat -> (Bits64 -> Bits64 -> Bits64) -> Bits64 -> Bits64 -> Bits64
pad64' n f x y = prim__lshrB64 (f (prim__shlB64 x pad) y) pad
    where
      pad = getPad {n=3} n

shiftLeft' : machineTy (nextBytes n) -> machineTy (nextBytes n) -> machineTy (nextBytes n)
shiftLeft' {n=n} x c with (nextBytes n)
    | O = pad8' n prim__shlB8 x c
    | S O = pad16' n prim__shlB16 x c
    | S (S O) = pad32' n prim__shlB32 x c
    | S (S (S _)) = pad64' n prim__shlB64 x c

public
shiftLeft : Bits n -> Bits n -> Bits n
shiftLeft (MkBits x) (MkBits y) = MkBits (shiftLeft' x y)

shiftRightLogical' : machineTy n -> machineTy n -> machineTy n
shiftRightLogical' {n=n} x c with n
    | O = prim__lshrB8 x c
    | S O = prim__lshrB16 x c
    | S (S O) = prim__lshrB32 x c
    | S (S (S _)) = prim__lshrB64 x c

public
shiftRightLogical : Bits n -> Bits n -> Bits n
shiftRightLogical {n} (MkBits x) (MkBits y) 
    = MkBits {n} (shiftRightLogical' {n=nextBytes n} x y)

shiftRightArithmetic' : machineTy (nextBytes n) -> machineTy (nextBytes n) -> machineTy (nextBytes n)
shiftRightArithmetic' {n=n} x c with (nextBytes n)
    | O = pad8' n prim__ashrB8 x c
    | S O = pad16' n prim__ashrB16 x c
    | S (S O) = pad32' n prim__ashrB32 x c
    | S (S (S _)) = pad64' n prim__ashrB64 x c

public
shiftRightArithmetic : Bits n -> Bits n -> Bits n
shiftRightArithmetic (MkBits x) (MkBits y) = MkBits (shiftRightArithmetic' x y)

and' : machineTy n -> machineTy n -> machineTy n
and' {n=n} x y with n
    | O = prim__andB8 x y
    | S O = prim__andB16 x y
    | S (S O) = prim__andB32 x y
    | S (S (S _)) = prim__andB64 x y

public
and : Bits n -> Bits n -> Bits n
and {n} (MkBits x) (MkBits y) = MkBits (and' {n=nextBytes n} x y)

or' : machineTy n -> machineTy n -> machineTy n
or' {n=n} x y with n
    | O = prim__orB8 x y
    | S O = prim__orB16 x y
    | S (S O) = prim__orB32 x y
    | S (S (S _)) = prim__orB64 x y

public
or : Bits n -> Bits n -> Bits n
or {n} (MkBits x) (MkBits y) = MkBits (or' {n=nextBytes n} x y)

xor' : machineTy n -> machineTy n -> machineTy n
xor' {n=n} x y with n
    | O = prim__xorB8 x y
    | S O = prim__xorB16 x y
    | S (S O) = prim__xorB32 x y
    | S (S (S _)) = prim__xorB64 x y

{-
public
xor : Bits n -> Bits n -> Bits n
xor (MkBits x) (MkBits y) = MkBits (xor' x y)

plus' : machineTy (nextBytes n) -> machineTy (nextBytes n) -> machineTy (nextBytes n)
plus' {n=n} x y with (nextBytes n)
    | O = pad8 n prim__addB8 x y
    | S O = pad16 n prim__addB16 x y
    | S (S O) = pad32 n prim__addB32 x y
    | S (S (S _)) = pad64 n prim__addB64 x y

public
plus : Bits n -> Bits n -> Bits n
plus (MkBits x) (MkBits y) = MkBits (plus' x y)

minus' : machineTy (nextBytes n) -> machineTy (nextBytes n) -> machineTy (nextBytes n)
minus' {n=n} x y with (nextBytes n)
    | O = pad8 n prim__subB8 x y
    | S O = pad16 n prim__subB16 x y
    | S (S O) = pad32 n prim__subB32 x y
    | S (S (S _)) = pad64 n prim__subB64 x y

public
minus : Bits n -> Bits n -> Bits n
minus (MkBits x) (MkBits y) = MkBits (minus' x y)

times' : machineTy (nextBytes n) -> machineTy (nextBytes n) -> machineTy (nextBytes n)
times' {n=n} x y with (nextBytes n)
    | O = pad8 n prim__mulB8 x y
    | S O = pad16 n prim__mulB16 x y
    | S (S O) = pad32 n prim__mulB32 x y
    | S (S (S _)) = pad64 n prim__mulB64 x y

public
times : Bits n -> Bits n -> Bits n
times (MkBits x) (MkBits y) = MkBits (times' x y)

partial
sdiv' : machineTy (nextBytes n) -> machineTy (nextBytes n) -> machineTy (nextBytes n)
sdiv' {n=n} x y with (nextBytes n)
    | O = prim__sdivB8 x y
    | S O = prim__sdivB16 x y
    | S (S O) = prim__sdivB32 x y
    | S (S (S _)) = prim__sdivB64 x y

public partial
sdiv : Bits n -> Bits n -> Bits n
sdiv (MkBits x) (MkBits y) = MkBits (sdiv' x y)

partial
udiv' : machineTy (nextBytes n) -> machineTy (nextBytes n) -> machineTy (nextBytes n)
udiv' {n=n} x y with (nextBytes n)
    | O = prim__udivB8 x y
    | S O = prim__udivB16 x y
    | S (S O) = prim__udivB32 x y
    | S (S (S _)) = prim__udivB64 x y

public partial
udiv : Bits n -> Bits n -> Bits n
udiv (MkBits x) (MkBits y) = MkBits (udiv' x y)

partial
srem' : machineTy (nextBytes n) -> machineTy (nextBytes n) -> machineTy (nextBytes n)
srem' {n=n} x y with (nextBytes n)
    | O = prim__sremB8 x y
    | S O = prim__sremB16 x y
    | S (S O) = prim__sremB32 x y
    | S (S (S _)) = prim__sremB64 x y

public partial
srem : Bits n -> Bits n -> Bits n
srem (MkBits x) (MkBits y) = MkBits (srem' x y)

partial
urem' : machineTy (nextBytes n) -> machineTy (nextBytes n) -> machineTy (nextBytes n)
urem' {n=n} x y with (nextBytes n)
    | O = prim__uremB8 x y
    | S O = prim__uremB16 x y
    | S (S O) = prim__uremB32 x y
    | S (S (S _)) = prim__uremB64 x y

public partial
urem : Bits n -> Bits n -> Bits n
urem (MkBits x) (MkBits y) = MkBits (urem' x y)

-- TODO: Proofy comparisons via postulates
lt : machineTy n -> machineTy n -> Int
lt {n=n} x y with n
    | O = prim__ltB8 x y
    | S O = prim__ltB16 x y
    | S (S O) = prim__ltB32 x y
    | S (S (S _)) = prim__ltB64 x y

lte : machineTy n -> machineTy n -> Int
lte {n=n} x y with n
    | O = prim__lteB8 x y
    | S O = prim__lteB16 x y
    | S (S O) = prim__lteB32 x y
    | S (S (S _)) = prim__lteB64 x y

eq : machineTy n -> machineTy n -> Int
eq {n=n} x y with n
    | O = prim__eqB8 x y
    | S O = prim__eqB16 x y
    | S (S O) = prim__eqB32 x y
    | S (S (S _)) = prim__eqB64 x y

gte : machineTy n -> machineTy n -> Int
gte {n=n} x y with n
    | O = prim__gteB8 x y
    | S O = prim__gteB16 x y
    | S (S O) = prim__gteB32 x y
    | S (S (S _)) = prim__gteB64 x y

gt : machineTy n -> machineTy n -> Int
gt {n=n} x y with n
    | O = prim__gtB8 x y
    | S O = prim__gtB16 x y
    | S (S O) = prim__gtB32 x y
    | S (S (S _)) = prim__gtB64 x y

instance Eq (Bits n) where
    (MkBits x) == (MkBits y) = boolOp eq x y

instance Ord (Bits n) where
    (MkBits x) < (MkBits y) = boolOp lt x y
    (MkBits x) <= (MkBits y) = boolOp lte x y
    (MkBits x) >= (MkBits y) = boolOp gte x y
    (MkBits x) > (MkBits y) = boolOp gt x y
    compare (MkBits x) (MkBits y) =
        if boolOp lt x y
        then LT
        else if boolOp eq x y
             then EQ
             else GT

complement' : machineTy (nextBytes n) -> machineTy (nextBytes n)
complement' {n=n} x with (nextBytes n)
    | O = let pad = getPad {n=0} n in
          prim__complB8 (x `prim__shlB8` pad) `prim__lshrB8` pad
    | S O = let pad = getPad {n=1} n in
            prim__complB16 (x `prim__shlB16` pad) `prim__lshrB16` pad
    | S (S O) = let pad = getPad {n=2} n in
                prim__complB32 (x `prim__shlB32` pad) `prim__lshrB32` pad
    | S (S (S _)) = let pad = getPad {n=3} n in
                    prim__complB64 (x `prim__shlB64` pad) `prim__lshrB64` pad

public
complement : Bits n -> Bits n
complement (MkBits x) = MkBits (complement' x)

-- TODO: Prove
zext' : machineTy (nextBytes n) -> machineTy (nextBytes (n+m))
zext' {n=n} {m=m} x with (nextBytes n, nextBytes (n+m))
    | (O, O) = believe_me x
    | (O, S O) = believe_me (prim__zextB8_B16 (believe_me x))
    | (O, S (S O)) = believe_me (prim__zextB8_B32 (believe_me x))
    | (O, S (S (S _))) = believe_me (prim__zextB8_B64 (believe_me x))
    | (S O, S O) = believe_me x
    | (S O, S (S O)) = believe_me (prim__zextB16_B32 (believe_me x))
    | (S O, S (S (S _))) = believe_me (prim__zextB16_B64 (believe_me x))
    | (S (S O), S (S O)) = believe_me x
    | (S (S O), S (S (S _))) = believe_me (prim__zextB32_B64 (believe_me x))
    | (S (S (S _)), S (S (S _))) = believe_me x

public
zeroExtend : Bits n -> Bits (n+m)
zeroExtend (MkBits x) = MkBits (zext' x)

%assert_total
intToBits' : Int -> machineTy (nextBytes n)
intToBits' {n=n} x with (nextBytes n)
    | O = let pad = getPad {n=0} n in
          prim__lshrB8 (prim__shlB8 (prim__truncInt_B8 x) pad) pad
    | S O = let pad = getPad {n=1} n in
            prim__lshrB16 (prim__shlB16 (prim__truncInt_B16 x) pad) pad
    | S (S O) = let pad = getPad {n=2} n in
                prim__lshrB32 (prim__shlB32 (prim__truncInt_B32 x) pad) pad
    | S (S (S _)) = let pad = getPad {n=3} n in
                    prim__lshrB64 (prim__shlB64 (prim__truncInt_B64 x) pad) pad

public
intToBits : Int -> Bits n
intToBits n = MkBits (intToBits' n)

instance Cast Int (Bits n) where
    cast = intToBits

bitsToInt' : machineTy n -> Int
bitsToInt' {n=n} x with n
    | O = prim__zextB8_Int x
    | S O = prim__zextB16_Int x
    | S (S O) = prim__zextB32_Int x
    | S (S (S _)) = prim__truncB64_Int x

public
bitsToInt : Bits n -> Int
bitsToInt (MkBits x) = bitsToInt' x

-- Zero out the high bits of a truncated bitstring
zeroUnused : machineTy (nextBytes n) -> machineTy (nextBytes n)
zeroUnused x = x `and'` complement' (intToBits' 0)

instance Cast Nat (Bits n) where
    cast x = MkBits (zeroUnused (natToBits n))

-- TODO: Prove
sext' : machineTy (nextBytes n) -> machineTy (nextBytes (n+m))
sext' {n=n} {m=m} x with (nextBytes n, nextBytes (n+m))
    | (O, O) = let pad = getPad {n=0} n in
               believe_me (prim__ashrB8 (prim__shlB8 (believe_me x) pad) pad)
    | (O, S O) = let pad = getPad {n=0} n in
                 believe_me (prim__ashrB16 (prim__sextB8_B16 (prim__shlB8 (believe_me x) pad))
                                           (prim__zextB8_B16 pad))
    | (O, S (S O)) = let pad = getPad {n=0} n in
                     believe_me (prim__ashrB32 (prim__sextB8_B32 (prim__shlB8 (believe_me x) pad))
                                               (prim__zextB8_B32 pad))
    | (O, S (S (S _))) = let pad = getPad {n=0} n in
                         believe_me (prim__ashrB64 (prim__sextB8_B64 (prim__shlB8 (believe_me x) pad))
                                                   (prim__zextB8_B64 pad))
    | (S O, S O) = let pad = getPad {n=1} n in
                   believe_me (prim__ashrB16 (prim__shlB16 (believe_me x) pad) pad)
    | (S O, S (S O)) = let pad = getPad {n=1} n in
                       believe_me (prim__ashrB32 (prim__sextB16_B32 (prim__shlB16 (believe_me x) pad))
                                                 (prim__zextB16_B32 pad))
    | (S O, S (S (S _))) = let pad = getPad {n=1} n in
                           believe_me (prim__ashrB64 (prim__sextB16_B64 (prim__shlB16 (believe_me x) pad))
                                                     (prim__zextB16_B64 pad))
    | (S (S O), S (S O)) = let pad = getPad {n=2} n in
                           believe_me (prim__ashrB32 (prim__shlB32 (believe_me x) pad) pad)
    | (S (S O), S (S (S _))) = let pad = getPad {n=2} n in
                               believe_me (prim__ashrB64 (prim__sextB32_B64 (prim__shlB32 (believe_me x) pad))
                                                         (prim__zextB32_B64 pad))
    | (S (S (S _)), S (S (S _))) = let pad = getPad {n=3} n in
                                   believe_me (prim__ashrB64 (prim__shlB64 (believe_me x) pad) pad)

public
signExtend : Bits n -> Bits (n+m)
signExtend {m=m} (MkBits x) = MkBits (zeroUnused (sext' x))

-- TODO: Prove
trunc' : machineTy (nextBytes (n+m)) -> machineTy (nextBytes n)
trunc' {n=n} {m=m} x with (nextBytes n, nextBytes (n+m))
    | (O, O) = believe_me x
    | (O, S O) = believe_me (prim__truncB16_B8 (believe_me x))
    | (O, S (S O)) = believe_me (prim__truncB32_B8 (believe_me x))
    | (O, S (S (S _))) = believe_me (prim__truncB64_B8 (believe_me x))
    | (S O, S O) = believe_me x
    | (S O, S (S O)) = believe_me (prim__truncB32_B16 (believe_me x))
    | (S O, S (S (S _))) = believe_me (prim__truncB64_B16 (believe_me x))
    | (S (S O), S (S O)) = believe_me x
    | (S (S O), S (S (S _))) = believe_me (prim__truncB64_B32 (believe_me x))
    | (S (S (S _)), S (S (S _))) = believe_me x

public
truncate : Bits (n+m) -> Bits n
truncate (MkBits x) = MkBits (zeroUnused (trunc' x))

public
bitAt : Fin n -> Bits n
bitAt n = intToBits 1 `shiftLeft` intToBits (cast n)

public
getBit : Fin n -> Bits n -> Bool
getBit n x = (x `and` (bitAt n)) /= intToBits 0

public
setBit : Fin n -> Bits n -> Bits n
setBit n x = x `or` (bitAt n)

public
unsetBit : Fin n -> Bits n -> Bits n
unsetBit n x = x `and` complement (bitAt n)

bitsToStr : Bits n -> String
bitsToStr x = pack (helper last x)
    where
      %assert_total
      helper : Fin (S n) -> Bits n -> List Char
      helper fO _ = []
      helper (fS x) b = (if getBit x b then '1' else '0') :: helper (weaken x) b

instance Show (Bits n) where
    show = bitsToStr

-}<|MERGE_RESOLUTION|>--- conflicted
+++ resolved
@@ -31,19 +31,6 @@
 natToBits' : machineTy n -> Nat -> machineTy n
 natToBits' a O = a
 natToBits' {n=n} a x with n
-<<<<<<< HEAD
- natToBits' a (S x') | O = natToBits' (prim__addB8 a (prim__intToB8 1)) x'
- natToBits' a (S x') | S O = natToBits' {n = S O} (prim__addB16 a (prim__intToB16 1)) x'
- natToBits' a (S x') | S (S O) = natToBits' {n=S (S O)} (prim__addB32 a (prim__intToB32 1)) x'
- natToBits' a (S x') | S (S (S k)) = natToBits' {n = S (S (S k))} (prim__addB64 a (prim__intToB64 1)) x'
-
-natToBits : Nat -> machineTy n
-natToBits {n=n} x with n
-    | O = natToBits' {n=O} (prim__intToB8 0) x
-    | S O = natToBits' {n=S O} (prim__intToB16 0) x
-    | S (S O) = natToBits' {n=S (S O)} (prim__intToB32 0) x
-    | S (S (S k)) = natToBits' {n=S (S (S k))} (prim__intToB64 0) x
-=======
  natToBits' a (S x') | O = natToBits' (prim__addB8 a (prim__truncInt_B8 1)) x'
  natToBits' a (S x') | S O = natToBits' (prim__addB16 a (prim__truncInt_B16 1)) x'
  natToBits' a (S x') | S (S O) = natToBits' (prim__addB32 a (prim__truncInt_B32 1)) x'
@@ -55,7 +42,6 @@
     | S O = natToBits' (prim__truncInt_B16 0) x
     | S (S O) = natToBits' (prim__truncInt_B32 0) x
     | S (S (S _)) = natToBits' (prim__truncInt_B64 0) x
->>>>>>> b7a10593
 
 getPad : Nat -> machineTy n
 getPad n = natToBits ((bitsUsed (nextBytes n)) - n)
@@ -168,7 +154,6 @@
     | S (S O) = prim__xorB32 x y
     | S (S (S _)) = prim__xorB64 x y
 
-{-
 public
 xor : Bits n -> Bits n -> Bits n
 xor (MkBits x) (MkBits y) = MkBits (xor' x y)
@@ -453,5 +438,3 @@
 
 instance Show (Bits n) where
     show = bitsToStr
-
--}