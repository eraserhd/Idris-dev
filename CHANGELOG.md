--- conflicted
+++ resolved
@@ -1,6 +1,5 @@
 # New in 0.13:
 
-<<<<<<< HEAD
 ## Language updates
 
 * `record` syntax now allows updating fields, including nested fields,
@@ -21,10 +20,8 @@
   correct st = record { score->correct $= (+1),
                         score->attempted $= (+1) } st
   ```
-=======
 * The File Effect has been updated to take into account changes in
   `Prelude.File` and to provide a 'better' API.
->>>>>>> e99330bc
 
 # New in 0.12:
 
